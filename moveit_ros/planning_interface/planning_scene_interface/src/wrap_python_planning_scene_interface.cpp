--- conflicted
+++ resolved
@@ -85,14 +85,9 @@
   {
     std::map<std::string, moveit_msgs::msg::CollisionObject> objs =
         getObjects(py_bindings_tools::stringFromList(object_ids));
-<<<<<<< HEAD
-    std::map<std::string, std::string> ser_objs;
+    std::map<std::string, py_bindings_tools::ByteString> ser_objs;
     for (std::map<std::string, moveit_msgs::msg::CollisionObject>::const_iterator it = objs.begin(); it != objs.end();
          ++it)
-=======
-    std::map<std::string, py_bindings_tools::ByteString> ser_objs;
-    for (std::map<std::string, moveit_msgs::CollisionObject>::const_iterator it = objs.begin(); it != objs.end(); ++it)
->>>>>>> a5864ccc
       ser_objs[it->first] = py_bindings_tools::serializeMsg(it->second);
 
     return py_bindings_tools::dictFromType(ser_objs);
@@ -102,13 +97,8 @@
   {
     std::map<std::string, moveit_msgs::msg::AttachedCollisionObject> aobjs =
         getAttachedObjects(py_bindings_tools::stringFromList(object_ids));
-<<<<<<< HEAD
-    std::map<std::string, std::string> ser_aobjs;
+    std::map<std::string, py_bindings_tools::ByteString> ser_aobjs;
     for (std::map<std::string, moveit_msgs::msg::AttachedCollisionObject>::const_iterator it = aobjs.begin();
-=======
-    std::map<std::string, py_bindings_tools::ByteString> ser_aobjs;
-    for (std::map<std::string, moveit_msgs::AttachedCollisionObject>::const_iterator it = aobjs.begin();
->>>>>>> a5864ccc
          it != aobjs.end(); ++it)
       ser_aobjs[it->first] = py_bindings_tools::serializeMsg(it->second);
 
