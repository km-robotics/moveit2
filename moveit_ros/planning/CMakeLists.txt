cmake_minimum_required(VERSION 3.10.2)
project(moveit_ros_planning)

# Common cmake code applied to all moveit packages
find_package(moveit_common REQUIRED)
moveit_package()

find_package(ament_cmake REQUIRED)
find_package(moveit_msgs REQUIRED)
# find_package(moveit_ros_perception REQUIRED)
find_package(pluginlib REQUIRED)
find_package(rclcpp REQUIRED)
find_package(message_filters REQUIRED)
find_package(srdfdom REQUIRED)
find_package(urdf REQUIRED)
find_package(tf2 REQUIRED)
find_package(tf2_geometry_msgs REQUIRED)
find_package(tf2_eigen REQUIRED)
find_package(tf2_msgs REQUIRED)
find_package(tf2_ros REQUIRED)
find_package(Eigen3 REQUIRED)
find_package(moveit_core REQUIRED)
find_package(ament_index_cpp REQUIRED)
find_package(moveit_ros_occupancy_map_monitor REQUIRED)

# Finds Boost Components
include(ConfigExtras.cmake)

set(THIS_PACKAGE_INCLUDE_DIRS
    rdf_loader/include
    kinematics_plugin_loader/include
    robot_model_loader/include
    constraint_sampler_manager_loader/include
    planning_pipeline/include
    planning_scene_monitor/include
    trajectory_execution_manager/include
    plan_execution/include
    collision_plugin_loader/include
    moveit_cpp/include
)

<<<<<<< HEAD
set(THIS_PACKAGE_LIBRARIES
  moveit_rdf_loader
  moveit_kinematics_plugin_loader
  moveit_robot_model_loader
  moveit_constraint_sampler_manager_loader
  moveit_planning_pipeline
  moveit_trajectory_execution_manager
  moveit_plan_execution
  moveit_planning_scene_monitor
  moveit_collision_plugin_loader
  moveit_default_planning_request_adapter_plugins
)

set(THIS_PACKAGE_INCLUDE_DEPENDS
  pluginlib
  rclcpp
  message_filters
  srdfdom
  urdf
  tf2
  tf2_eigen
  tf2_ros
  Eigen3
  moveit_core
  # moveit_ros_perception
  moveit_ros_occupancy_map_monitor
  moveit_msgs
  tf2_msgs
  tf2_geometry_msgs
=======
catkin_package(
  LIBRARIES
    moveit_rdf_loader
    moveit_kinematics_plugin_loader
    moveit_robot_model_loader
    moveit_constraint_sampler_manager_loader
    moveit_planning_pipeline
    moveit_trajectory_execution_manager
    moveit_plan_execution
    moveit_planning_scene_monitor
    moveit_collision_plugin_loader
    moveit_cpp
  INCLUDE_DIRS
    ${THIS_PACKAGE_INCLUDE_DIRS}
  CATKIN_DEPENDS
    actionlib
    dynamic_reconfigure
    moveit_core
    moveit_ros_occupancy_map_monitor
    moveit_msgs
    pluginlib
    roscpp
    tf2_msgs
    tf2_geometry_msgs
  DEPENDS
    EIGEN3
>>>>>>> 0d0a6a17
)

include_directories(${THIS_PACKAGE_INCLUDE_DIRS})
include_directories(SYSTEM
                    ${EIGEN3_INCLUDE_DIRS})

add_subdirectory(rdf_loader)
add_subdirectory(collision_plugin_loader)
add_subdirectory(kinematics_plugin_loader)
add_subdirectory(robot_model_loader)
add_subdirectory(constraint_sampler_manager_loader)
add_subdirectory(planning_pipeline)
add_subdirectory(planning_request_adapter_plugins)
add_subdirectory(planning_scene_monitor)
add_subdirectory(planning_components_tools)
add_subdirectory(trajectory_execution_manager)
add_subdirectory(plan_execution)
add_subdirectory(moveit_cpp)

install(
  TARGETS ${THIS_PACKAGE_LIBRARIES}
  EXPORT export_${PROJECT_NAME}
  LIBRARY DESTINATION lib
  ARCHIVE DESTINATION lib
  RUNTIME DESTINATION bin
  INCLUDES DESTINATION include
)

ament_export_targets(export_${PROJECT_NAME} HAS_LIBRARY_TARGET)
ament_export_dependencies(${THIS_PACKAGE_INCLUDE_DEPENDS})

pluginlib_export_plugin_description_file(moveit_core "planning_request_adapters_plugin_description.xml")

if(BUILD_TESTING)
  find_package(ament_lint_auto REQUIRED)

  # These don't pass yet, disable them for now
  set(ament_cmake_copyright_FOUND TRUE)
  set(ament_cmake_cppcheck_FOUND TRUE)
  set(ament_cmake_cpplint_FOUND TRUE)
  set(ament_cmake_uncrustify_FOUND TRUE)

  # Run all lint tests in package.xml except those listed above
  ament_lint_auto_find_test_dependencies()
endif()

ament_package(CONFIG_EXTRAS ConfigExtras.cmake)<|MERGE_RESOLUTION|>--- conflicted
+++ resolved
@@ -39,7 +39,6 @@
     moveit_cpp/include
 )
 
-<<<<<<< HEAD
 set(THIS_PACKAGE_LIBRARIES
   moveit_rdf_loader
   moveit_kinematics_plugin_loader
@@ -51,6 +50,7 @@
   moveit_planning_scene_monitor
   moveit_collision_plugin_loader
   moveit_default_planning_request_adapter_plugins
+  moveit_cpp
 )
 
 set(THIS_PACKAGE_INCLUDE_DEPENDS
@@ -69,34 +69,6 @@
   moveit_msgs
   tf2_msgs
   tf2_geometry_msgs
-=======
-catkin_package(
-  LIBRARIES
-    moveit_rdf_loader
-    moveit_kinematics_plugin_loader
-    moveit_robot_model_loader
-    moveit_constraint_sampler_manager_loader
-    moveit_planning_pipeline
-    moveit_trajectory_execution_manager
-    moveit_plan_execution
-    moveit_planning_scene_monitor
-    moveit_collision_plugin_loader
-    moveit_cpp
-  INCLUDE_DIRS
-    ${THIS_PACKAGE_INCLUDE_DIRS}
-  CATKIN_DEPENDS
-    actionlib
-    dynamic_reconfigure
-    moveit_core
-    moveit_ros_occupancy_map_monitor
-    moveit_msgs
-    pluginlib
-    roscpp
-    tf2_msgs
-    tf2_geometry_msgs
-  DEPENDS
-    EIGEN3
->>>>>>> 0d0a6a17
 )
 
 include_directories(${THIS_PACKAGE_INCLUDE_DIRS})
