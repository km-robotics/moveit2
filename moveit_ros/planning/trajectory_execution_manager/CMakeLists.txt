--- conflicted
+++ resolved
@@ -24,30 +24,8 @@
   RUNTIME DESTINATION bin
 )
 
-<<<<<<< HEAD
 install(DIRECTORY include/ DESTINATION include)
 
-add_library(test_controller_manager_plugin SHARED test/test_moveit_controller_manager_plugin.cpp)
-set_target_properties(test_controller_manager_plugin PROPERTIES VERSION "${${PROJECT_NAME}_VERSION}")
-ament_target_dependencies(test_controller_manager_plugin
-  rclcpp
-  Boost
-  pluginlib
-)
-target_link_libraries(test_controller_manager_plugin ${MOVEIT_LIB_NAME})
-
-add_executable(test_controller_manager test/test_app.cpp)
-ament_target_dependencies(test_controller_manager
-  rclcpp
-  Boost
-  pluginlib
-)
-target_link_libraries(test_controller_manager ${MOVEIT_LIB_NAME})
-
-install(TARGETS test_controller_manager
-  DESTINATION lib/${PROJECT_NAME}
-)
-=======
 if(CATKIN_ENABLE_TESTING)
 
 ## This needs further cleanup before it can run
@@ -60,5 +38,4 @@
 #                   test/test_execution_manager.test
 #                   test/test_execution_manager.cpp)
 # target_link_libraries(test_execution_manager ${MOVEIT_LIB_NAME} ${catkin_LIBRARIES} ${Boost_LIBRARIES})
-endif(CATKIN_ENABLE_TESTING)
->>>>>>> 576c39c3
+endif()