--- conflicted
+++ resolved
@@ -118,13 +118,8 @@
   last_plan_solution_ = std::make_shared<PlanSolution>();
   if (!joint_model_group_)
   {
-<<<<<<< HEAD
     RCLCPP_ERROR(LOGGER, "Failed to retrieve joint model group for name '%s'.", group_name_.c_str());
-    last_plan_solution_->error_code = MoveItErrorCode(moveit_msgs::msg::MoveItErrorCodes::INVALID_GROUP_NAME);
-=======
-    ROS_ERROR_NAMED(LOGNAME, "Failed to retrieve joint model group for name '%s'.", group_name_.c_str());
     last_plan_solution_->error_code = moveit::core::MoveItErrorCode::INVALID_GROUP_NAME;
->>>>>>> 424a5b7b
     return *last_plan_solution_;
   }
 
@@ -160,13 +155,8 @@
   // Set goal constraints
   if (current_goal_constraints_.empty())
   {
-<<<<<<< HEAD
     RCLCPP_ERROR(LOGGER, "No goal constraints set for planning request");
-    last_plan_solution_->error_code = MoveItErrorCode(moveit_msgs::msg::MoveItErrorCodes::INVALID_GOAL_CONSTRAINTS);
-=======
-    ROS_ERROR_NAMED(LOGNAME, "No goal constraints set for planning request");
     last_plan_solution_->error_code = moveit::core::MoveItErrorCode::INVALID_GOAL_CONSTRAINTS;
->>>>>>> 424a5b7b
     return *last_plan_solution_;
   }
   req.goal_constraints = current_goal_constraints_;
@@ -178,13 +168,8 @@
   ::planning_interface::MotionPlanResponse res;
   if (planning_pipeline_names_.find(parameters.planning_pipeline) == planning_pipeline_names_.end())
   {
-<<<<<<< HEAD
     RCLCPP_ERROR(LOGGER, "No planning pipeline available for name '%s'", parameters.planning_pipeline.c_str());
-    last_plan_solution_->error_code = MoveItErrorCode(moveit_msgs::msg::MoveItErrorCodes::FAILURE);
-=======
-    ROS_ERROR_NAMED(LOGNAME, "No planning pipeline available for name '%s'", parameters.planning_pipeline.c_str());
     last_plan_solution_->error_code = moveit::core::MoveItErrorCode::FAILURE;
->>>>>>> 424a5b7b
     return *last_plan_solution_;
   }
   const planning_pipeline::PlanningPipelinePtr pipeline =
