/*********************************************************************
 * Software License Agreement (BSD License)
 *
 *  Copyright (c) 2012, Willow Garage, Inc.
 *  All rights reserved.
 *
 *  Redistribution and use in source and binary forms, with or without
 *  modification, are permitted provided that the following conditions
 *  are met:
 *
 *   * Redistributions of source code must retain the above copyright
 *     notice, this list of conditions and the following disclaimer.
 *   * Redistributions in binary form must reproduce the above
 *     copyright notice, this list of conditions and the following
 *     disclaimer in the documentation and/or other materials provided
 *     with the distribution.
 *   * Neither the name of Willow Garage nor the names of its
 *     contributors may be used to endorse or promote products derived
 *     from this software without specific prior written permission.
 *
 *  THIS SOFTWARE IS PROVIDED BY THE COPYRIGHT HOLDERS AND CONTRIBUTORS
 *  "AS IS" AND ANY EXPRESS OR IMPLIED WARRANTIES, INCLUDING, BUT NOT
 *  LIMITED TO, THE IMPLIED WARRANTIES OF MERCHANTABILITY AND FITNESS
 *  FOR A PARTICULAR PURPOSE ARE DISCLAIMED. IN NO EVENT SHALL THE
 *  COPYRIGHT OWNER OR CONTRIBUTORS BE LIABLE FOR ANY DIRECT, INDIRECT,
 *  INCIDENTAL, SPECIAL, EXEMPLARY, OR CONSEQUENTIAL DAMAGES (INCLUDING,
 *  BUT NOT LIMITED TO, PROCUREMENT OF SUBSTITUTE GOODS OR SERVICES;
 *  LOSS OF USE, DATA, OR PROFITS; OR BUSINESS INTERRUPTION) HOWEVER
 *  CAUSED AND ON ANY THEORY OF LIABILITY, WHETHER IN CONTRACT, STRICT
 *  LIABILITY, OR TORT (INCLUDING NEGLIGENCE OR OTHERWISE) ARISING IN
 *  ANY WAY OUT OF THE USE OF THIS SOFTWARE, EVEN IF ADVISED OF THE
 *  POSSIBILITY OF SUCH DAMAGE.
 *********************************************************************/

/* Author: Ioan Sucan */

#include "cartesian_path_service_capability.h"
#include <moveit/moveit_cpp/moveit_cpp.h>
#include <moveit/robot_state/conversions.h>
#include <moveit/utils/message_checks.h>
#include <moveit/collision_detection/collision_tools.h>
#if __has_include(<tf2_eigen/tf2_eigen.hpp>)
#include <tf2_eigen/tf2_eigen.hpp>
#else
#include <tf2_eigen/tf2_eigen.h>
#endif
#include <moveit/move_group/capability_names.h>
#include <moveit/planning_pipeline/planning_pipeline.h>
#include <moveit/robot_state/robot_state.h>
#include <moveit/robot_state/cartesian_interpolator.h>
#include <moveit_msgs/msg/display_trajectory.hpp>
#include <moveit/trajectory_processing/iterative_time_parameterization.h>

namespace
{
bool isStateValid(const planning_scene::PlanningScene* planning_scene,
                  const kinematic_constraints::KinematicConstraintSet* constraint_set, moveit::core::RobotState* state,
                  const moveit::core::JointModelGroup* group, const double* ik_solution)
{
  state->setJointGroupPositions(group, ik_solution);
  state->update();
  return (!planning_scene || !planning_scene->isStateColliding(*state, group->getName())) &&
         (!constraint_set || constraint_set->decide(*state).satisfied);
}
}  // namespace

namespace move_group
{
static const rclcpp::Logger LOGGER =
    rclcpp::get_logger("moveit_move_group_default_capabilities.cartersian_path_service_capability");

MoveGroupCartesianPathService::MoveGroupCartesianPathService()
  : MoveGroupCapability("CartesianPathService"), display_computed_paths_(true)
{
}

void MoveGroupCartesianPathService::initialize()
{
  using std::placeholders::_1;
  using std::placeholders::_2;
  using std::placeholders::_3;

  display_path_ = context_->moveit_cpp_->getNode()->create_publisher<moveit_msgs::msg::DisplayTrajectory>(
      planning_pipeline::PlanningPipeline::DISPLAY_PATH_TOPIC, 10);

  cartesian_path_service_ = context_->moveit_cpp_->getNode()->create_service<moveit_msgs::srv::GetCartesianPath>(
      CARTESIAN_PATH_SERVICE_NAME, std::bind(&MoveGroupCartesianPathService::computeService, this, _1, _2, _3));
}

bool MoveGroupCartesianPathService::computeService(const std::shared_ptr<rmw_request_id_t> request_header,
                                                   const std::shared_ptr<moveit_msgs::srv::GetCartesianPath::Request> req,
                                                   std::shared_ptr<moveit_msgs::srv::GetCartesianPath::Response> res)
{
  RCLCPP_INFO(LOGGER, "Received request to compute Cartesian path");
  context_->planning_scene_monitor_->updateFrameTransforms();

  moveit::core::RobotState start_state =
      planning_scene_monitor::LockedPlanningSceneRO(context_->planning_scene_monitor_)->getCurrentState();
  moveit::core::robotStateMsgToRobotState(req->start_state, start_state);
  if (const moveit::core::JointModelGroup* jmg = start_state.getJointModelGroup(req->group_name))
  {
    std::string link_name = req->link_name;
    if (link_name.empty() && !jmg->getLinkModelNames().empty())
      link_name = jmg->getLinkModelNames().back();

    bool ok = true;
    EigenSTL::vector_Isometry3d waypoints(req->waypoints.size());
    const std::string& default_frame = context_->planning_scene_monitor_->getRobotModel()->getModelFrame();
    bool no_transform = req->header.frame_id.empty() ||
                        moveit::core::Transforms::sameFrame(req->header.frame_id, default_frame) ||
                        moveit::core::Transforms::sameFrame(req->header.frame_id, link_name);

    for (std::size_t i = 0; i < req->waypoints.size(); ++i)
    {
      if (no_transform)
        tf2::fromMsg(req->waypoints[i], waypoints[i]);
      else
      {
        geometry_msgs::msg::PoseStamped p;
        p.header = req->header;
        p.pose = req->waypoints[i];
        if (performTransform(p, default_frame))
          tf2::fromMsg(p.pose, waypoints[i]);
        else
        {
          RCLCPP_ERROR(LOGGER, "Error encountered transforming waypoints to frame '%s'", default_frame.c_str());
          ok = false;
          break;
        }
      }
    }

    if (ok)
    {
      if (req->max_step < std::numeric_limits<double>::epsilon())
      {
        RCLCPP_ERROR(LOGGER, "Maximum step to take between consecutive configrations along Cartesian path"
                             "was not specified (this value needs to be > 0)");
        res->error_code.val = moveit_msgs::msg::MoveItErrorCodes::FAILURE;
      }
      else
      {
        if (!waypoints.empty())
        {
          moveit::core::GroupStateValidityCallbackFn constraint_fn;
          std::unique_ptr<planning_scene_monitor::LockedPlanningSceneRO> ls;
          std::unique_ptr<kinematic_constraints::KinematicConstraintSet> kset;
          if (req->avoid_collisions || !moveit::core::isEmpty(req->path_constraints))
          {
<<<<<<< HEAD
            ls.reset(new planning_scene_monitor::LockedPlanningSceneRO(context_->planning_scene_monitor_));
            kset.reset(new kinematic_constraints::KinematicConstraintSet((*ls)->getRobotModel()));
            kset->add(req->path_constraints, (*ls)->getTransforms());
=======
            ls = std::make_unique<planning_scene_monitor::LockedPlanningSceneRO>(context_->planning_scene_monitor_);
            kset = std::make_unique<kinematic_constraints::KinematicConstraintSet>((*ls)->getRobotModel());
            kset->add(req.path_constraints, (*ls)->getTransforms());
>>>>>>> 779b7c8b
            constraint_fn = boost::bind(
                &isStateValid,
                req->avoid_collisions ? static_cast<const planning_scene::PlanningSceneConstPtr&>(*ls).get() : nullptr,
                kset->empty() ? nullptr : kset.get(), boost::placeholders::_1, boost::placeholders::_2,
                boost::placeholders::_3);
          }
          bool global_frame = !moveit::core::Transforms::sameFrame(link_name, req->header.frame_id);
          RCLCPP_INFO(LOGGER,
                      "Attempting to follow %u waypoints for link '%s' using a step of %lf m "
                      "and jump threshold %lf (in %s reference frame)",
                      (unsigned int)waypoints.size(), link_name.c_str(), req->max_step, req->jump_threshold,
                      global_frame ? "global" : "link");
          std::vector<moveit::core::RobotStatePtr> traj;
          res->fraction = moveit::core::CartesianInterpolator::computeCartesianPath(
              &start_state, jmg, traj, start_state.getLinkModel(link_name), waypoints, global_frame,
              moveit::core::MaxEEFStep(req->max_step), moveit::core::JumpThreshold(req->jump_threshold), constraint_fn);
          moveit::core::robotStateToRobotStateMsg(start_state, res->start_state);

          robot_trajectory::RobotTrajectory rt(context_->planning_scene_monitor_->getRobotModel(), req->group_name);
          for (const moveit::core::RobotStatePtr& traj_state : traj)
            rt.addSuffixWayPoint(traj_state, 0.0);

          // time trajectory
          // \todo optionally compute timing to move the eef with constant speed
          trajectory_processing::IterativeParabolicTimeParameterization time_param;
          time_param.computeTimeStamps(rt, 1.0);

          rt.getRobotTrajectoryMsg(res->solution);
          RCLCPP_INFO(LOGGER, "Computed Cartesian path with %u points (followed %lf%% of requested trajectory)",
                      (unsigned int)traj.size(), res->fraction * 100.0);
          if (display_computed_paths_ && rt.getWayPointCount() > 0)
          {
            moveit_msgs::msg::DisplayTrajectory disp;
            disp.model_id = context_->planning_scene_monitor_->getRobotModel()->getName();
            disp.trajectory.resize(1, res->solution);
            moveit::core::robotStateToRobotStateMsg(rt.getFirstWayPoint(), disp.trajectory_start);
            display_path_->publish(disp);
          }
        }
        res->error_code.val = moveit_msgs::msg::MoveItErrorCodes::SUCCESS;
      }
    }
    else
      res->error_code.val = moveit_msgs::msg::MoveItErrorCodes::FRAME_TRANSFORM_FAILURE;
  }
  else
    res->error_code.val = moveit_msgs::msg::MoveItErrorCodes::INVALID_GROUP_NAME;

  return true;
}

}  // namespace move_group

#include <pluginlib/class_list_macros.hpp>

PLUGINLIB_EXPORT_CLASS(move_group::MoveGroupCartesianPathService, move_group::MoveGroupCapability)<|MERGE_RESOLUTION|>--- conflicted
+++ resolved
@@ -147,15 +147,9 @@
           std::unique_ptr<kinematic_constraints::KinematicConstraintSet> kset;
           if (req->avoid_collisions || !moveit::core::isEmpty(req->path_constraints))
           {
-<<<<<<< HEAD
-            ls.reset(new planning_scene_monitor::LockedPlanningSceneRO(context_->planning_scene_monitor_));
-            kset.reset(new kinematic_constraints::KinematicConstraintSet((*ls)->getRobotModel()));
-            kset->add(req->path_constraints, (*ls)->getTransforms());
-=======
             ls = std::make_unique<planning_scene_monitor::LockedPlanningSceneRO>(context_->planning_scene_monitor_);
             kset = std::make_unique<kinematic_constraints::KinematicConstraintSet>((*ls)->getRobotModel());
-            kset->add(req.path_constraints, (*ls)->getTransforms());
->>>>>>> 779b7c8b
+            kset->add(req->path_constraints, (*ls)->getTransforms());
             constraint_fn = boost::bind(
                 &isStateValid,
                 req->avoid_collisions ? static_cast<const planning_scene::PlanningSceneConstPtr&>(*ls).get() : nullptr,
