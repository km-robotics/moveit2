--- conflicted
+++ resolved
@@ -205,13 +205,8 @@
       error_code_.val = moveit_msgs::msg::MoveItErrorCodes::TIMED_OUT;
     else
     {
-<<<<<<< HEAD
       error_code_.val = moveit_msgs::msg::MoveItErrorCodes::PLANNING_FAILED;
-      if (goal.possible_grasps.size() > 0)
-=======
-      error_code_.val = moveit_msgs::MoveItErrorCodes::PLANNING_FAILED;
       if (!goal.possible_grasps.empty())
->>>>>>> 3d32f9a2
       {
         ROS_WARN_NAMED("manipulation", "All supplied grasps failed. Retrying last grasp in verbose mode.");
         // everything failed. we now start the pipeline again in verbose mode for one grasp
