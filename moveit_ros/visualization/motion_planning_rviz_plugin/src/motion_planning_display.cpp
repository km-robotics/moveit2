--- conflicted
+++ resolved
@@ -477,13 +477,8 @@
 
   if (!workspace_box_)
   {
-<<<<<<< HEAD
-    workspace_box_.reset(
-        new rviz_rendering::Shape(rviz_rendering::Shape::Cube, context_->getSceneManager(), planning_scene_node_));
-=======
-    workspace_box_ =
-        std::make_unique<rviz::Shape>(rviz::Shape::Cube, context_->getSceneManager(), planning_scene_node_);
->>>>>>> 779b7c8b
+    workspace_box_ = std::make_unique<rviz_rendering::Shape>(rviz_rendering::Shape::Cube, context_->getSceneManager(),
+                                                             planning_scene_node_);
     workspace_box_->setColor(0.0f, 0.0f, 0.6f, 0.3f);
   }
 
@@ -1146,13 +1141,8 @@
   PlanningSceneDisplay::onRobotModelLoaded();
   trajectory_visual_->onRobotModelLoaded(getRobotModel());
 
-<<<<<<< HEAD
-  robot_interaction_.reset(new robot_interaction::RobotInteraction(
-      getRobotModel(), node_, rclcpp::names::append(getMoveGroupNS(), "rviz_moveit_motion_planning_display")));
-=======
-  robot_interaction_ =
-      std::make_shared<robot_interaction::RobotInteraction>(getRobotModel(), "rviz_moveit_motion_planning_display");
->>>>>>> 779b7c8b
+  robot_interaction_ = std::make_shared<robot_interaction::RobotInteraction>(
+      getRobotModel(), node_, rclcpp::names::append(getMoveGroupNS(), "rviz_moveit_motion_planning_display"));
   robot_interaction::KinematicOptions o;
   o.state_validity_callback_ = boost::bind(&MotionPlanningDisplay::isIKSolutionCollisionFree, this,
                                            boost::placeholders::_1, boost::placeholders::_2, boost::placeholders::_3);
@@ -1166,23 +1156,14 @@
 
   // initialize previous state, start state, and goal state to current state
   previous_state_ = std::make_shared<moveit::core::RobotState>(getPlanningSceneRO()->getCurrentState());
-<<<<<<< HEAD
-  query_start_state_.reset(new robot_interaction::InteractionHandler(robot_interaction_, "start", *previous_state_,
-                                                                     planning_scene_monitor_->getTFClient()));
-  query_goal_state_.reset(new robot_interaction::InteractionHandler(robot_interaction_, "goal", *previous_state_,
-                                                                    planning_scene_monitor_->getTFClient()));
+  query_start_state_ = std::make_shared<robot_interaction::InteractionHandler>(
+      robot_interaction_, "start", *previous_state_, planning_scene_monitor_->getTFClient());
+  query_goal_state_ = std::make_shared<robot_interaction::InteractionHandler>(
+      robot_interaction_, "goal", *previous_state_, planning_scene_monitor_->getTFClient());
   query_start_state_->setUpdateCallback(boost::bind(&MotionPlanningDisplay::scheduleDrawQueryStartState, this,
                                                     boost::placeholders::_1, boost::placeholders::_2));
   query_goal_state_->setUpdateCallback(boost::bind(&MotionPlanningDisplay::scheduleDrawQueryGoalState, this,
                                                    boost::placeholders::_1, boost::placeholders::_2));
-=======
-  query_start_state_ = std::make_shared<robot_interaction::InteractionHandler>(
-      robot_interaction_, "start", *previous_state_, planning_scene_monitor_->getTFClient());
-  query_goal_state_ = std::make_shared<robot_interaction::InteractionHandler>(
-      robot_interaction_, "goal", *previous_state_, planning_scene_monitor_->getTFClient());
-  query_start_state_->setUpdateCallback(boost::bind(&MotionPlanningDisplay::scheduleDrawQueryStartState, this, _1, _2));
-  query_goal_state_->setUpdateCallback(boost::bind(&MotionPlanningDisplay::scheduleDrawQueryGoalState, this, _1, _2));
->>>>>>> 779b7c8b
 
   // Interactive marker menus
   populateMenuHandler(menu_handler_start_);
@@ -1468,12 +1449,8 @@
   place_locations_display_.resize(place_poses.size());
   for (std::size_t i = 0; i < place_poses.size(); ++i)
   {
-<<<<<<< HEAD
-    place_locations_display_[i].reset(
-        new rviz_rendering::Shape(rviz_rendering::Shape::Sphere, context_->getSceneManager()));
-=======
-    place_locations_display_[i] = std::make_shared<rviz::Shape>(rviz::Shape::Sphere, context_->getSceneManager());
->>>>>>> 779b7c8b
+    place_locations_display_[i] =
+        std::make_shared<rviz_rendering::Shape>(rviz_rendering::Shape::Sphere, context_->getSceneManager());
     place_locations_display_[i]->setColor(1.0f, 0.0f, 0.0f, 0.3f);
     Ogre::Vector3 center(place_poses[i].pose.position.x, place_poses[i].pose.position.y, place_poses[i].pose.position.z);
     Ogre::Vector3 extents(0.02, 0.02, 0.02);
