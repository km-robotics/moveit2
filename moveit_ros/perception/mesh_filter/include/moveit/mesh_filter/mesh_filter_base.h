/*********************************************************************
 * Software License Agreement (BSD License)
 *
 *  Copyright (c) 2013, Willow Garage, Inc.
 *  All rights reserved.
 *
 *  Redistribution and use in source and binary forms, with or without
 *  modification, are permitted provided that the following conditions
 *  are met:
 *
 *   * Redistributions of source code must retain the above copyright
 *     notice, this list of conditions and the following disclaimer.
 *   * Redistributions in binary form must reproduce the above
 *     copyright notice, this list of conditions and the following
 *     disclaimer in the documentation and/or other materials provided
 *     with the distribution.
 *   * Neither the name of Willow Garage nor the names of its
 *     contributors may be used to endorse or promote products derived
 *     from this software without specific prior written permission.
 *
 *  THIS SOFTWARE IS PROVIDED BY THE COPYRIGHT HOLDERS AND CONTRIBUTORS
 *  "AS IS" AND ANY EXPRESS OR IMPLIED WARRANTIES, INCLUDING, BUT NOT
 *  LIMITED TO, THE IMPLIED WARRANTIES OF MERCHANTABILITY AND FITNESS
 *  FOR A PARTICULAR PURPOSE ARE DISCLAIMED. IN NO EVENT SHALL THE
 *  COPYRIGHT OWNER OR CONTRIBUTORS BE LIABLE FOR ANY DIRECT, INDIRECT,
 *  INCIDENTAL, SPECIAL, EXEMPLARY, OR CONSEQUENTIAL DAMAGES (INCLUDING,
 *  BUT NOT LIMITED TO, PROCUREMENT OF SUBSTITUTE GOODS OR SERVICES;
 *  LOSS OF USE, DATA, OR PROFITS; OR BUSINESS INTERRUPTION) HOWEVER
 *  CAUSED AND ON ANY THEORY OF LIABILITY, WHETHER IN CONTRACT, STRICT
 *  LIABILITY, OR TORT (INCLUDING NEGLIGENCE OR OTHERWISE) ARISING IN
 *  ANY WAY OUT OF THE USE OF THIS SOFTWARE, EVEN IF ADVISED OF THE
 *  POSSIBILITY OF SUCH DAMAGE.
 *********************************************************************/

/* Author: Suat Gedikli */

#pragma once

#include <map>
#include <moveit/macros/class_forward.h>
#include <moveit/mesh_filter/gl_renderer.h>
#include <moveit/mesh_filter/sensor_model.h>
#include <boost/function.hpp>
#include <boost/thread/mutex.hpp>
#include <Eigen/Geometry>  // for Isometry3d
#include <queue>

// forward declarations
namespace shapes
{
class Mesh;
}

namespace mesh_filter
{
<<<<<<< HEAD
MOVEIT_CLASS_FORWARD(Job)
MOVEIT_CLASS_FORWARD(GLMesh)
=======
MOVEIT_CLASS_FORWARD(Job);     // Defines JobPtr, ConstPtr, WeakPtr... etc
MOVEIT_CLASS_FORWARD(GLMesh);  // Defines GLMeshPtr, ConstPtr, WeakPtr... etc
>>>>>>> 382aa5a8

typedef unsigned int MeshHandle;
typedef uint32_t LabelType;

class MeshFilterBase
{
  // inner types and typedefs
public:
  typedef boost::function<bool(MeshHandle, Eigen::Isometry3d&)> TransformCallback;
  // \todo @suat: to avoid a few comparisons, it would be much nicer if background = 14 and shadow = 15 (near/far clip
  // can be anything below that)
  // this would allow me to do a single comparison instead of 3, in the code i write
  enum
  {
    BACKGROUND = 0,
    SHADOW = 1,
    NEAR_CLIP = 2,
    FAR_CLIP = 3,
    FIRST_LABEL = 16
  };

public:
  /**
   * \brief Constructor
   * \author Suat Gedikli (gedikli@willowgarage.com)
   * \param[in] transform_callback Callback function that is called for each mesh to obtain the current transformation.
   * \note the callback expects the mesh handle but no time stamp. Its the users responsibility to return the correct
   * transformation.
   */
  MeshFilterBase(const TransformCallback& transform_callback, const SensorModel::Parameters& sensor_parameters,
                 const std::string& render_vertex_shader = "", const std::string& render_fragment_shader = "",
                 const std::string& filter_vertex_shader = "", const std::string& filter_fragment_shader = "");

  /** \brief Desctructor */
  ~MeshFilterBase();

  /**
   * \brief adds a mesh to the filter object.
   * \author Suat Gedikli (gedikli@willowgarage.com)
   * \param[in] mesh the mesh to be added
   * \return handle to the mesh. This handle is used in the transform callback function to identify the mesh and
   * retrieve the correct transformation.
   */
  MeshHandle addMesh(const shapes::Mesh& mesh);

  /**
   * \brief removes a mesh given by its handle
   * \author Suat Gedikli (gedikli@willowgarage.com)
   * \param[in] mesh_handle the handle of the mesh to be removed.
   */
  void removeMesh(MeshHandle mesh_handle);

  /**
   * \brief label/remove pixels from input depth-image
   * \author Suat Gedikli (gedikli@willowgarage.com)
   * \param[in] sensor_data pointer to the input depth image from sensor readings.
   * \todo what is type?
   */
  void filter(const void* sensor_data, GLushort type, bool wait = false) const;

  /**
   * \brief retrieves the labels of the input data
   * \author Suat Gedikli (gedikli@willowgarage.com)
   * \param[out] labels pointer to buffer to be filled with labels
   * \note labels are corresponding 1-1 to the mesh handles. 0 and 1 are reserved indicating either background (0) or
   * shadow (1)
   *       The upper 8bit of a label is filled with the user given flag (see addMesh)
   */
  void getFilteredLabels(LabelType* labels) const;

  /**
   * \brief retrieves the filtered depth values
   * \author Suat Gedikli (gedikli@willowgarage.com)
   * \param[out] depth pointer to buffer to be filled with depth values.
   */
  void getFilteredDepth(float* depth) const;

  /**
   * \brief retrieves the labels of the rendered model
   * \author Suat Gedikli (gedikli@willowgarage.com)
   * \param[out] labels pointer to buffer to be filled with labels
   * \note labels are corresponding 1-1 to the mesh handles. 0 and 1 are reserved indicating either background (0) or
   * shadow (1)
   *       The upper 8bit of a label is filled with the user given flag (see addMesh)
   * \todo How is this data different from the filtered labels?
   */
  void getModelLabels(LabelType* labels) const;

  /**
   * \brief retrieves the depth values of the rendered model
   * \author Suat Gedikli (gedikli@willowgarage.com)
   * \param[out] depth pointer to buffer to be filled with depth values.
   */
  void getModelDepth(float* depth) const;

  /**
   * \brief set the shadow threshold. points that are further away than the rendered model are filtered out.
   *        Except they are further away than this threshold. Then these points are kept, but its label is set to
   *        1 indicating that it is in the shadow of the model
   * \author Suat Gedikli (gedikli@willowgarage.com)
   * \param[in] threshold shadow threshold in meters
   */
  void setShadowThreshold(float threshold);

  /**
   * \brief set the callback for retrieving transformations for each mesh.
   * \author Suat Gedikli (gedikli@willowgarage.com)
   * \param[in] transform_callback the callback
   */
  void setTransformCallback(const TransformCallback& transform_callback);

  /**
   * \brief set the scale component of padding used to multiply with sensor-specific padding coefficients to get final
   * coefficients.
   * \param[in] scale the scale value
   */
  void setPaddingScale(float scale);

  /**
   * \brief set the offset component of padding. This value is added to the scaled sensor-specific constant component.
   * \param[in] offset the offset value
   */
  void setPaddingOffset(float offset);

protected:
  /**
   * \brief initializes OpenGL related things as well as renderers
   */
  void initialize(const std::string& render_vertex_shader, const std::string& render_fragment_shader,
                  const std::string& filter_vertex_shader, const std::string& filter_fragment_shader);

  /**
   * \brief cleaning up
   */
  void deInitialize();

  /**
   * \brief filtering thread
   */
  void run(const std::string& render_vertex_shader, const std::string& render_fragment_shader,
           const std::string& filter_vertex_shader, const std::string& filter_fragment_shader);

  /**
   * \brief the filter method that does the magic
   * \param[in] sensor_data pointer to the buffer containing the depth readings
   * \param[in] encoding the representation of the depth readings in the buffer
   */
  void doFilter(const void* sensor_data, const int encoding) const;

  /**
   * \brief used within a Job to allow the main thread adding meshes
   * \param[in] handle the handle of the mesh that is predetermined and passed
   * \param[in] cmesh the mesh to be added to the corresponding handle
   */
  void addMeshHelper(MeshHandle handle, const shapes::Mesh* cmesh);

  /**
   * \brief used within a Job to allow the main thread removing meshes
   * \param[in] handle the handle of the mesh to be removed
   */
  bool removeMeshHelper(MeshHandle handle);

  /**
   * \brief add a Job for the main thread that needs to be executed there
   * \param[in] job the job object that has the function o be executed
   */
  void addJob(const JobPtr& job) const;

  /**
   * \brief sets the size of the fram buffers
   * \author Suat Gedikli (gedikli@willowgarage.com)
   * \param[in] width width of frame buffers in pixels
   * \param[in] height height of frame buffers in pixels
   */
  void setSize(unsigned int width, unsigned int height);

  /** \brief storage for meshed to be filtered */
  std::map<MeshHandle, GLMeshPtr> meshes_;

  /** \brief the parameters of the used sensor model*/
  SensorModel::ParametersPtr sensor_parameters_;

  /** \brief next handle to be used for next mesh that is added*/
  MeshHandle next_handle_;

  /** \brief Handle values below this are all taken (this variable is used for more efficient computation of
   * next_label_) */
  MeshHandle min_handle_;

  /** \brief the filtering thread that also holds the OpenGL context*/
  boost::thread filter_thread_;

  /** \brief condition variable to notify the filtering thread if a new image arrived*/
  mutable boost::condition_variable jobs_condition_;

  /** \brief mutex required for synchronization of condition states*/
  mutable boost::mutex jobs_mutex_;

  /** \brief OpenGL job queue that need to be processed by the worker thread*/
  mutable std::queue<JobPtr> jobs_queue_;

  /** \brief mutex for synchronization of updating filtered meshes */
  mutable boost::mutex meshes_mutex_;

  /** \brief mutex for synchronization of setting/calling transform_callback_ */
  mutable boost::mutex transform_callback_mutex_;

  /** \brief indicates whether the filtering loop should stop*/
  bool stop_;

  /** \brief first pass renderer for rendering the mesh*/
  GLRendererPtr mesh_renderer_;

  /** \brief second pass renderer for filtering the results of first pass*/
  GLRendererPtr depth_filter_;

  /** \brief canvas element (screen-filling quad) for second pass*/
  GLuint canvas_;

  /** \brief handle depth texture from sensor data*/
  GLuint sensor_depth_texture_;

  /** \brief handle to GLSL location of shadow threshold*/
  GLuint shadow_threshold_location_;

  /** \brief callback function for retrieving the mesh transformations*/
  TransformCallback transform_callback_;

  /** \brief padding scale*/
  float padding_scale_;

  /** \brief padding offset*/
  float padding_offset_;

  /** \brief threshold for shadowed pixels vs. filtered pixels*/
  float shadow_threshold_;
};
}  // namespace mesh_filter<|MERGE_RESOLUTION|>--- conflicted
+++ resolved
@@ -53,13 +53,8 @@
 
 namespace mesh_filter
 {
-<<<<<<< HEAD
-MOVEIT_CLASS_FORWARD(Job)
-MOVEIT_CLASS_FORWARD(GLMesh)
-=======
-MOVEIT_CLASS_FORWARD(Job);     // Defines JobPtr, ConstPtr, WeakPtr... etc
-MOVEIT_CLASS_FORWARD(GLMesh);  // Defines GLMeshPtr, ConstPtr, WeakPtr... etc
->>>>>>> 382aa5a8
+MOVEIT_CLASS_FORWARD(Job)     // Defines JobPtr, ConstPtr, WeakPtr... etc
+MOVEIT_CLASS_FORWARD(GLMesh)  // Defines GLMeshPtr, ConstPtr, WeakPtr... etc
 
 typedef unsigned int MeshHandle;
 typedef uint32_t LabelType;
