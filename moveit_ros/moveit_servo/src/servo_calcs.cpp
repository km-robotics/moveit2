/*******************************************************************************
 * BSD 3-Clause License
 *
 * Copyright (c) 2019, Los Alamos National Security, LLC
 * All rights reserved.
 *
 * Redistribution and use in source and binary forms, with or without
 * modification, are permitted provided that the following conditions are met:
 *
 * * Redistributions of source code must retain the above copyright notice, this
 *   list of conditions and the following disclaimer.
 *
 * * Redistributions in binary form must reproduce the above copyright notice,
 *   this list of conditions and the following disclaimer in the documentation
 *   and/or other materials provided with the distribution.
 *
 * * Neither the name of the copyright holder nor the names of its
 *   contributors may be used to endorse or promote products derived from
 *   this software without specific prior written permission.
 *
 * THIS SOFTWARE IS PROVIDED BY THE COPYRIGHT HOLDERS AND CONTRIBUTORS "AS IS"
 * AND ANY EXPRESS OR IMPLIED WARRANTIES, INCLUDING, BUT NOT LIMITED TO, THE
 * IMPLIED WARRANTIES OF MERCHANTABILITY AND FITNESS FOR A PARTICULAR PURPOSE
 * ARE
 * DISCLAIMED. IN NO EVENT SHALL THE COPYRIGHT HOLDER OR CONTRIBUTORS BE LIABLE
 * FOR ANY DIRECT, INDIRECT, INCIDENTAL, SPECIAL, EXEMPLARY, OR CONSEQUENTIAL
 * DAMAGES (INCLUDING, BUT NOT LIMITED TO, PROCUREMENT OF SUBSTITUTE GOODS OR
 * SERVICES; LOSS OF USE, DATA, OR PROFITS; OR BUSINESS INTERRUPTION) HOWEVER
 * CAUSED AND ON ANY THEORY OF LIABILITY, WHETHER IN CONTRACT, STRICT LIABILITY,
 * OR TORT (INCLUDING NEGLIGENCE OR OTHERWISE) ARISING IN ANY WAY OUT OF THE USE
 * OF THIS SOFTWARE, EVEN IF ADVISED OF THE POSSIBILITY OF SUCH DAMAGE.
 *******************************************************************************/

/*      Title     : servo_calcs.cpp
 *      Project   : moveit_servo
 *      Created   : 1/11/2019
 *      Author    : Brian O'Neil, Andy Zelenak, Blake Anderson
 */

#include <cassert>

#include <std_msgs/msg/bool.h>

// #include <moveit_servo/make_shared_from_pool.h> // TODO(adamp): create an issue about this
#include <moveit_servo/servo_calcs.h>

static const rclcpp::Logger LOGGER = rclcpp::get_logger("moveit_servo.servo_calcs");
constexpr size_t ROS_LOG_THROTTLE_PERIOD = 30 * 1000;  // Milliseconds to throttle logs inside loops

namespace moveit_servo
{
namespace
{
// Helper function for detecting zeroed message
bool isNonZero(const geometry_msgs::msg::TwistStamped& msg)
{
  return msg.twist.linear.x != 0.0 || msg.twist.linear.y != 0.0 || msg.twist.linear.z != 0.0 ||
         msg.twist.angular.x != 0.0 || msg.twist.angular.y != 0.0 || msg.twist.angular.z != 0.0;
}

// Helper function for detecting zeroed message
bool isNonZero(const control_msgs::msg::JointJog& msg)
{
  bool all_zeros = true;
  for (double delta : msg.velocities)
  {
    all_zeros &= (delta == 0.0);
  };
  return !all_zeros;
}

// Helper function for converting Eigen::Isometry3d to geometry_msgs/TransformStamped
geometry_msgs::msg::TransformStamped convertIsometryToTransform(const Eigen::Isometry3d& eigen_tf,
                                                                const std::string& parent_frame,
                                                                const std::string& child_frame)
{
  geometry_msgs::msg::TransformStamped output = tf2::eigenToTransform(eigen_tf);
  output.header.frame_id = parent_frame;
  output.child_frame_id = child_frame;

  return output;
}
}  // namespace

// Constructor for the class that handles servoing calculations
ServoCalcs::ServoCalcs(rclcpp::Node::SharedPtr node, const ServoParametersPtr& parameters,
                       const planning_scene_monitor::PlanningSceneMonitorPtr& planning_scene_monitor)
<<<<<<< HEAD
  : node_(node)
  , parameters_(parameters)
  , planning_scene_monitor_(planning_scene_monitor)
  , period_(parameters->publish_period)
=======
  : nh_(nh)
  , parameters_(parameters)
  , planning_scene_monitor_(planning_scene_monitor)
  , stop_requested_(true)
  , paused_(false)
>>>>>>> 74b3e30d
{
  // MoveIt Setup
  current_state_ = planning_scene_monitor_->getStateMonitor()->getCurrentState();
  joint_model_group_ = current_state_->getJointModelGroup(parameters_->move_group_name);
  prev_joint_velocity_ = Eigen::ArrayXd::Zero(joint_model_group_->getActiveJointModels().size());

  // Subscribe to command topics
  using std::placeholders::_1;
  using std::placeholders::_2;
  twist_stamped_sub_ = node_->create_subscription<geometry_msgs::msg::TwistStamped>(
      parameters_->cartesian_command_in_topic, ROS_QUEUE_SIZE, std::bind(&ServoCalcs::twistStampedCB, this, _1));

  joint_cmd_sub_ = node_->create_subscription<control_msgs::msg::JointJog>(
      parameters_->joint_command_in_topic, ROS_QUEUE_SIZE, std::bind(&ServoCalcs::jointCmdCB, this, _1));

  // ROS Server for allowing drift in some dimensions
  drift_dimensions_server_ = node_->create_service<moveit_msgs::srv::ChangeDriftDimensions>(
      "~/change_drift_dimensions", std::bind(&ServoCalcs::changeDriftDimensions, this, _1, _2));

  // ROS Server for changing the control dimensions
  control_dimensions_server_ = node_->create_service<moveit_msgs::srv::ChangeControlDimensions>(
      "~/change_control_dimensions", std::bind(&ServoCalcs::changeControlDimensions, this, _1, _2));

  // ROS Server to reset the status, e.g. so the arm can move again after a collision
  reset_servo_status_ = node_->create_service<std_srvs::srv::Empty>(
      "~/reset_servo_status", std::bind(&ServoCalcs::resetServoStatus, this, _1, _2));

  // Subscribe to the collision_check topic
  collision_velocity_scale_sub_ = node_->create_subscription<std_msgs::msg::Float64>(
      "~/collision_velocity_scale", ROS_QUEUE_SIZE, std::bind(&ServoCalcs::collisionVelocityScaleCB, this, _1));

  // Publish to collision_check for worst stop time
  worst_case_stop_time_pub_ = node_->create_publisher<std_msgs::msg::Float64>("~/worst_case_stop_time", ROS_QUEUE_SIZE);

  // Publish freshly-calculated joints to the robot.
  // Put the outgoing msg in the right format (trajectory_msgs/JointTrajectory or std_msgs/Float64MultiArray).
  if (parameters_->command_out_type == "trajectory_msgs/JointTrajectory")
  {
    trajectory_outgoing_cmd_pub_ =
        node_->create_publisher<trajectory_msgs::msg::JointTrajectory>(parameters_->command_out_topic, ROS_QUEUE_SIZE);
  }
  else if (parameters_->command_out_type == "std_msgs/Float64MultiArray")
  {
    multiarray_outgoing_cmd_pub_ =
        node_->create_publisher<std_msgs::msg::Float64MultiArray>(parameters_->command_out_topic, ROS_QUEUE_SIZE);
  }

  // Publish status
  status_pub_ = node_->create_publisher<std_msgs::msg::Int8>(parameters_->status_topic, ROS_QUEUE_SIZE);

  internal_joint_state_.name = joint_model_group_->getActiveJointModelNames();
  num_joints_ = internal_joint_state_.name.size();
  internal_joint_state_.position.resize(num_joints_);
  internal_joint_state_.velocity.resize(num_joints_);

  for (std::size_t i = 0; i < num_joints_; ++i)
  {
    // A map for the indices of incoming joint commands
    joint_state_name_map_[internal_joint_state_.name[i]] = i;

    // Low-pass filters for the joint positions
    position_filters_.emplace_back(parameters_->low_pass_filter_coeff);
  }

  // A matrix of all zeros is used to check whether matrices have been initialized
  Eigen::Matrix3d empty_matrix;
  empty_matrix.setZero();
  tf_moveit_to_ee_frame_ = empty_matrix;
  tf_moveit_to_robot_cmd_frame_ = empty_matrix;
}

ServoCalcs::~ServoCalcs()
{
  stop();
}

void ServoCalcs::start()
{
<<<<<<< HEAD
  // Set up the "last" published message, in case we need to send it first
  auto initial_joint_trajectory = std::make_unique<trajectory_msgs::msg::JointTrajectory>();
  initial_joint_trajectory->header.stamp = node_->now();
  initial_joint_trajectory->header.frame_id = parameters_->planning_frame;
=======
  // Stop the thread if we are currently running
  stop();

  // We will update last_sent_command_ every time we start servo
  auto initial_joint_trajectory = moveit::util::make_shared_from_pool<trajectory_msgs::JointTrajectory>();

  // When a joint_trajectory_controller receives a new command, a stamp of 0 indicates "begin immediately"
  // See http://wiki.ros.org/joint_trajectory_controller#Trajectory_replacement
  initial_joint_trajectory->header.stamp = ros::Time(0);
  initial_joint_trajectory->header.frame_id = parameters_.planning_frame;
>>>>>>> 74b3e30d
  initial_joint_trajectory->joint_names = internal_joint_state_.name;
  trajectory_msgs::msg::JointTrajectoryPoint point;
  point.time_from_start = rclcpp::Duration(parameters_->publish_period);
  if (parameters_->publish_joint_positions)
    planning_scene_monitor_->getStateMonitor()->getCurrentState()->copyJointGroupPositions(joint_model_group_,
                                                                                           point.positions);
  if (parameters_->publish_joint_velocities)
  {
    std::vector<double> velocity(num_joints_);
    point.velocities = velocity;
  }
  if (parameters_->publish_joint_accelerations)
  {
    // I do not know of a robot that takes acceleration commands.
    // However, some controllers check that this data is non-empty.
    // Send all zeros, for now.
    std::vector<double> acceleration(num_joints_);
    point.accelerations = acceleration;
  }
  initial_joint_trajectory->points.push_back(point);
  last_sent_command_ = std::move(initial_joint_trajectory);

<<<<<<< HEAD
  // Set up timer for calculation callback
  timer_ = node_->create_wall_timer(std::chrono::duration<double>(period_), std::bind(&ServoCalcs::run, this));

  current_state_ = planning_scene_monitor_->getStateMonitor()->getCurrentState();
  tf_moveit_to_ee_frame_ = current_state_->getGlobalLinkTransform(parameters_->planning_frame).inverse() *
                           current_state_->getGlobalLinkTransform(parameters_->ee_frame_name);
  tf_moveit_to_robot_cmd_frame_ = current_state_->getGlobalLinkTransform(parameters_->planning_frame).inverse() *
                                  current_state_->getGlobalLinkTransform(parameters_->robot_link_command_frame);
}

void ServoCalcs::run()
{
=======
  current_state_ = planning_scene_monitor_->getStateMonitor()->getCurrentState();
  tf_moveit_to_ee_frame_ = current_state_->getGlobalLinkTransform(parameters_.planning_frame).inverse() *
                           current_state_->getGlobalLinkTransform(parameters_.ee_frame_name);
  tf_moveit_to_robot_cmd_frame_ = current_state_->getGlobalLinkTransform(parameters_.planning_frame).inverse() *
                                  current_state_->getGlobalLinkTransform(parameters_.robot_link_command_frame);

  stop_requested_ = false;
  thread_ = std::thread([this] { mainCalcLoop(); });
  new_input_cmd_ = false;
}

void ServoCalcs::stop()
{
  // Request stop
  stop_requested_ = true;

  // Notify condition variable in case the thread is blocked on it
  {
    // scope so the mutex is unlocked after so the thread can continue
    // and therefore be joinable
    const std::lock_guard<std::mutex> lock(input_mutex_);
    new_input_cmd_ = false;
    input_cv_.notify_all();
  }

  // Join the thread
  if (thread_.joinable())
  {
    thread_.join();
  }
}

void ServoCalcs::mainCalcLoop()
{
  ros::Rate rate(1.0 / parameters_.publish_period);

  while (ros::ok() && !stop_requested_)
  {
    // lock the input state mutex
    std::unique_lock<std::mutex> input_lock(input_mutex_);

    // low latency mode -- begin calculations as soon as a new command is received.
    if (parameters_.low_latency_mode)
    {
      input_cv_.wait(input_lock, [this] { return (new_input_cmd_ || stop_requested_); });
    }

    // reset new_input_cmd_ flag
    new_input_cmd_ = false;

    // run servo calcs
    const auto start_time = ros::Time::now();
    calculateSingleIteration();
    const auto run_duration = ros::Time::now() - start_time;

    // Log warning when the run duration was longer than the period
    if (run_duration.toSec() > parameters_.publish_period)
    {
      ROS_WARN_STREAM_THROTTLE_NAMED(ROS_LOG_THROTTLE_PERIOD, LOGNAME,
                                     "run_duration: " << run_duration.toSec() << " (" << parameters_.publish_period
                                                      << ")");
    }

    // normal mode, unlock input mutex and wait for the period of the loop
    if (!parameters_.low_latency_mode)
    {
      input_lock.unlock();
      rate.sleep();
    }
  }
}

void ServoCalcs::calculateSingleIteration()
{
>>>>>>> 74b3e30d
  // Publish status each loop iteration
  auto status_msg = std::make_unique<std_msgs::msg::Int8>();
  status_msg->data = static_cast<int8_t>(status_);
  status_pub_->publish(std::move(status_msg));

  // After we publish, status, reset it back to no warnings
  status_ = StatusCode::NO_WARNING;

  // Always update the joints and end-effector transform for 2 reasons:
  // 1) in case the getCommandFrameTransform() method is being used
  // 2) so the low-pass filters are up to date and don't cause a jump
  updateJoints();

  // Calculate and publish worst stop time for collision checker
  if (parameters_->check_collisions && parameters_->collision_check_type == "stop_distance")
    calculateWorstCaseStopTime();

  // Update from latest state
  current_state_ = planning_scene_monitor_->getStateMonitor()->getCurrentState();
<<<<<<< HEAD
  {
    const std::lock_guard<std::mutex> lock(latest_state_mutex_);
    if (latest_twist_stamped_)
      twist_stamped_cmd_ = *latest_twist_stamped_;
    if (latest_joint_cmd_)
      joint_servo_cmd_ = *latest_joint_cmd_;

    // Check for stale cmds
    twist_command_is_stale_ = ((node_->now() - latest_twist_command_stamp_) >=
                               rclcpp::Duration::from_seconds(parameters_->incoming_command_timeout));
    joint_command_is_stale_ = ((node_->now() - latest_joint_command_stamp_) >=
                               rclcpp::Duration::from_seconds(parameters_->incoming_command_timeout));

    have_nonzero_twist_stamped_ = latest_nonzero_twist_stamped_;
    have_nonzero_joint_command_ = latest_nonzero_joint_cmd_;
  }
=======

  if (latest_twist_stamped_)
    twist_stamped_cmd_ = *latest_twist_stamped_;
  if (latest_joint_cmd_)
    joint_servo_cmd_ = *latest_joint_cmd_;

  // Check for stale cmds
  twist_command_is_stale_ =
      ((ros::Time::now() - latest_twist_command_stamp_) >= ros::Duration(parameters_.incoming_command_timeout));
  joint_command_is_stale_ =
      ((ros::Time::now() - latest_joint_command_stamp_) >= ros::Duration(parameters_.incoming_command_timeout));

  have_nonzero_twist_stamped_ = latest_nonzero_twist_stamped_;
  have_nonzero_joint_command_ = latest_nonzero_joint_cmd_;
>>>>>>> 74b3e30d

  // Get the transform from MoveIt planning frame to servoing command frame
  // Calculate this transform to ensure it is available via C++ API
  // We solve (planning_frame -> base -> robot_link_command_frame)
  // by computing (base->planning_frame)^-1 * (base->robot_link_command_frame)
  tf_moveit_to_robot_cmd_frame_ = current_state_->getGlobalLinkTransform(parameters_->planning_frame).inverse() *
                                  current_state_->getGlobalLinkTransform(parameters_->robot_link_command_frame);

  // Calculate the transform from MoveIt planning frame to End Effector frame
  // Calculate this transform to ensure it is available via C++ API
  tf_moveit_to_ee_frame_ = current_state_->getGlobalLinkTransform(parameters_->planning_frame).inverse() *
                           current_state_->getGlobalLinkTransform(parameters_->ee_frame_name);

  have_nonzero_command_ = have_nonzero_twist_stamped_ || have_nonzero_joint_command_;

  // Don't end this function without updating the filters
  updated_filters_ = false;

  // If paused or while waiting for initial servo commands, just keep the low-pass filters up to date with current
  // joints so a jump doesn't occur when restarting
  if (wait_for_servo_commands_ || paused_)
  {
    resetLowPassFilters(original_joint_state_);

    // Check if there are any new commands with valid timestamp
    wait_for_servo_commands_ =
        twist_stamped_cmd_.header.stamp == rclcpp::Time(0.) && joint_servo_cmd_.header.stamp == rclcpp::Time(0.);

    // Early exit
    return;
  }

  // If not waiting for initial command, and not paused.
  // Do servoing calculations only if the robot should move, for efficiency
  // Create new outgoing joint trajectory command message
  auto joint_trajectory = std::make_unique<trajectory_msgs::msg::JointTrajectory>();

  // Prioritize cartesian servoing above joint servoing
  // Only run commands if not stale and nonzero
  if (have_nonzero_twist_stamped_ && !twist_command_is_stale_)
  {
    if (!cartesianServoCalcs(twist_stamped_cmd_, *joint_trajectory))
    {
      resetLowPassFilters(original_joint_state_);
      return;
    }
  }
  else if (have_nonzero_joint_command_ && !joint_command_is_stale_)
  {
    if (!jointServoCalcs(joint_servo_cmd_, *joint_trajectory))
    {
      resetLowPassFilters(original_joint_state_);
      return;
    }
  }
  else
  {
    // Joint trajectory is not populated with anything, so set it to the last positions and 0 velocity
    *joint_trajectory = *last_sent_command_;
    for (auto& point : joint_trajectory->points)
    {
      point.velocities.assign(point.velocities.size(), 0);
    }
  }

  // Print a warning to the user if both are stale
  if (twist_command_is_stale_ && joint_command_is_stale_)
  {
    rclcpp::Clock& clock = *node_->get_clock();
    RCLCPP_WARN_STREAM_THROTTLE(LOGGER, clock, ROS_LOG_THROTTLE_PERIOD,
                                "Stale command. Try a larger 'incoming_command_timeout' parameter?");
  }

  // If we should halt
  if (!have_nonzero_command_)
  {
    suddenHalt(*joint_trajectory);
    have_nonzero_twist_stamped_ = false;
    have_nonzero_joint_command_ = false;
  }

  // Skip the servoing publication if all inputs have been zero for several cycles in a row.
  // num_outgoing_halt_msgs_to_publish == 0 signifies that we should keep republishing forever.
  if (!have_nonzero_command_ && (parameters_->num_outgoing_halt_msgs_to_publish != 0) &&
      (zero_velocity_count_ > parameters_->num_outgoing_halt_msgs_to_publish))
  {
    ok_to_publish_ = false;
    rclcpp::Clock& clock = *node_->get_clock();
    RCLCPP_DEBUG_STREAM_THROTTLE(LOGGER, clock, ROS_LOG_THROTTLE_PERIOD, "All-zero command. Doing nothing.");
  }
  else
  {
    ok_to_publish_ = true;
  }

  // Store last zero-velocity message flag to prevent superfluous warnings.
  // Cartesian and joint commands must both be zero.
  if (!have_nonzero_command_)
  {
    // Avoid overflow
    if (zero_velocity_count_ < std::numeric_limits<int>::max())
      ++zero_velocity_count_;
  }
  else
  {
    zero_velocity_count_ = 0;
  }

  if (ok_to_publish_ && !paused_)
  {
    // Put the outgoing msg in the right format
    // (trajectory_msgs/JointTrajectory or std_msgs/Float64MultiArray).
    if (parameters_->command_out_type == "trajectory_msgs/JointTrajectory")
    {
      // When a joint_trajectory_controller receives a new command, a stamp of 0 indicates "begin immediately"
      // See http://wiki.ros.org/joint_trajectory_controller#Trajectory_replacement
      joint_trajectory->header.stamp = rclcpp::Time(0);
      *last_sent_command_ = *joint_trajectory;
      trajectory_outgoing_cmd_pub_->publish(std::move(joint_trajectory));
    }
    else if (parameters_->command_out_type == "std_msgs/Float64MultiArray")
    {
      auto joints = std::make_unique<std_msgs::msg::Float64MultiArray>();
      if (parameters_->publish_joint_positions && !joint_trajectory->points.empty())
        joints->data = joint_trajectory->points[0].positions;
      else if (parameters_->publish_joint_velocities && !joint_trajectory->points.empty())
        joints->data = joint_trajectory->points[0].velocities;
      *last_sent_command_ = *joint_trajectory;
      multiarray_outgoing_cmd_pub_->publish(std::move(joints));
    }
  }

  // Update the filters if we haven't yet
  if (!updated_filters_)
    resetLowPassFilters(original_joint_state_);
}

// Perform the servoing calculations
bool ServoCalcs::cartesianServoCalcs(geometry_msgs::msg::TwistStamped& cmd,
                                     trajectory_msgs::msg::JointTrajectory& joint_trajectory)
{
  // Check for nan's in the incoming command
  if (!checkValidCommand(cmd))
    return false;

  // Set uncontrolled dimensions to 0 in command frame
  enforceControlDimensions(cmd);

  // Transform the command to the MoveGroup planning frame
  if (cmd.header.frame_id != parameters_->planning_frame)
  {
    Eigen::Vector3d translation_vector(cmd.twist.linear.x, cmd.twist.linear.y, cmd.twist.linear.z);
    Eigen::Vector3d angular_vector(cmd.twist.angular.x, cmd.twist.angular.y, cmd.twist.angular.z);

    // If the incoming frame is empty or is the command frame, we use the previously calculated tf
    if (cmd.header.frame_id.empty() || cmd.header.frame_id == parameters_->robot_link_command_frame)
    {
      translation_vector = tf_moveit_to_robot_cmd_frame_.linear() * translation_vector;
      angular_vector = tf_moveit_to_robot_cmd_frame_.linear() * angular_vector;
    }
    else if (cmd.header.frame_id == parameters_->ee_frame_name)
    {
      // If the frame is the EE frame, we already have that transform as well
      translation_vector = tf_moveit_to_ee_frame_.linear() * translation_vector;
      angular_vector = tf_moveit_to_ee_frame_.linear() * angular_vector;
    }
    else
    {
      // We solve (planning_frame -> base -> cmd.header.frame_id)
      // by computing (base->planning_frame)^-1 * (base->cmd.header.frame_id)
      const auto tf_moveit_to_incoming_cmd_frame =
          current_state_->getGlobalLinkTransform(parameters_->planning_frame).inverse() *
          current_state_->getGlobalLinkTransform(cmd.header.frame_id);

      translation_vector = tf_moveit_to_incoming_cmd_frame.linear() * translation_vector;
      angular_vector = tf_moveit_to_incoming_cmd_frame.linear() * angular_vector;
    }

    // Put these components back into a TwistStamped
    cmd.header.frame_id = parameters_->planning_frame;
    cmd.twist.linear.x = translation_vector(0);
    cmd.twist.linear.y = translation_vector(1);
    cmd.twist.linear.z = translation_vector(2);
    cmd.twist.angular.x = angular_vector(0);
    cmd.twist.angular.y = angular_vector(1);
    cmd.twist.angular.z = angular_vector(2);
  }

  Eigen::VectorXd delta_x = scaleCartesianCommand(cmd);

  // Convert from cartesian commands to joint commands
  Eigen::MatrixXd jacobian = current_state_->getJacobian(joint_model_group_);

  removeDriftDimensions(jacobian, delta_x);

  Eigen::JacobiSVD<Eigen::MatrixXd> svd =
      Eigen::JacobiSVD<Eigen::MatrixXd>(jacobian, Eigen::ComputeThinU | Eigen::ComputeThinV);
  Eigen::MatrixXd matrix_s = svd.singularValues().asDiagonal();
  Eigen::MatrixXd pseudo_inverse = svd.matrixV() * matrix_s.inverse() * svd.matrixU().transpose();

  delta_theta_ = pseudo_inverse * delta_x;
  delta_theta_ *= velocityScalingFactorForSingularity(delta_x, svd, pseudo_inverse);

  return internalServoUpdate(delta_theta_, joint_trajectory);
}

bool ServoCalcs::jointServoCalcs(const control_msgs::msg::JointJog& cmd,
                                 trajectory_msgs::msg::JointTrajectory& joint_trajectory)
{
  // Check for nan's
  if (!checkValidCommand(cmd))
    return false;

  // Apply user-defined scaling
  delta_theta_ = scaleJointCommand(cmd);

  // Perform interal servo with the command
  return internalServoUpdate(delta_theta_, joint_trajectory);
}

bool ServoCalcs::internalServoUpdate(Eigen::ArrayXd& delta_theta,
                                     trajectory_msgs::msg::JointTrajectory& joint_trajectory)
{
  // Set internal joint state from original
  internal_joint_state_ = original_joint_state_;

  // Enforce SRDF Velocity, Acceleration limits
  enforceVelLimits(delta_theta);

  // Apply collision scaling
  double collision_scale = collision_velocity_scale_;
  if (collision_scale > 0 && collision_scale < 1)
  {
    status_ = StatusCode::DECELERATE_FOR_COLLISION;
    rclcpp::Clock& clock = *node_->get_clock();
    RCLCPP_WARN_STREAM_THROTTLE(LOGGER, clock, ROS_LOG_THROTTLE_PERIOD, SERVO_STATUS_CODE_MAP.at(status_));
  }
  else if (collision_scale == 0)
  {
    status_ = StatusCode::HALT_FOR_COLLISION;
    rclcpp::Clock& clock = *node_->get_clock();
    RCLCPP_ERROR_STREAM_THROTTLE(LOGGER, clock, ROS_LOG_THROTTLE_PERIOD, "Halting for collision!");
  }
  delta_theta *= collision_scale;

  // Loop thru joints and update them, calculate velocities, and filter
  if (!applyJointUpdate(delta_theta, internal_joint_state_, prev_joint_velocity_))
    return false;

  // Mark the lowpass filters as updated for this cycle
  updated_filters_ = true;

  // compose outgoing message
  composeJointTrajMessage(internal_joint_state_, joint_trajectory);

  // Enforce SRDF position limits, might halt if needed, set prev_vel to 0
  if (!enforcePositionLimits())
  {
    suddenHalt(joint_trajectory);
    status_ = StatusCode::JOINT_BOUND;
    prev_joint_velocity_.setZero();
  }

  // Modify the output message if we are using gazebo
  if (parameters_->use_gazebo)
  {
    insertRedundantPointsIntoTrajectory(joint_trajectory, gazebo_redundant_message_count_);
  }

  return true;
}

bool ServoCalcs::applyJointUpdate(const Eigen::ArrayXd& delta_theta, sensor_msgs::msg::JointState& joint_state,
                                  Eigen::ArrayXd& previous_vel)
{
  // All the sizes must match
  if (joint_state.position.size() != static_cast<std::size_t>(delta_theta.size()) ||
      joint_state.velocity.size() != joint_state.position.size() ||
      static_cast<std::size_t>(previous_vel.size()) != joint_state.position.size())
  {
    rclcpp::Clock& clock = *node_->get_clock();
    RCLCPP_ERROR_STREAM_THROTTLE(LOGGER, clock, ROS_LOG_THROTTLE_PERIOD,
                                 "Lengths of output and increments do not match.");
    return false;
  }

  for (std::size_t i = 0; i < joint_state.position.size(); ++i)
  {
    // Increment joint
    joint_state.position[i] += delta_theta[i];

    // Lowpass filter position
    joint_state.position[i] = position_filters_[i].filter(joint_state.position[i]);

    // Calculate joint velocity
    joint_state.velocity[i] = delta_theta[i] / parameters_->publish_period;

    // Save this velocity for future accel calculations
    previous_vel[i] = joint_state.velocity[i];
  }
  return true;
}

// Spam several redundant points into the trajectory. The first few may be skipped if the
// time stamp is in the past when it reaches the client. Needed for gazebo simulation.
// Start from 2 because the first point's timestamp is already 1*parameters_->publish_period
void ServoCalcs::insertRedundantPointsIntoTrajectory(trajectory_msgs::msg::JointTrajectory& joint_trajectory,
                                                     int count) const
{
  if (count < 2)
    return;
  joint_trajectory.points.resize(count);
  auto point = joint_trajectory.points[0];
  // Start from 2 because we already have the first point. End at count+1 so (total #) == count
  for (int i = 2; i < count; ++i)
  {
    point.time_from_start = rclcpp::Duration(i * parameters_->publish_period);
    joint_trajectory.points[i] = point;
  }
}

void ServoCalcs::resetLowPassFilters(const sensor_msgs::msg::JointState& joint_state)
{
  for (std::size_t i = 0; i < position_filters_.size(); ++i)
  {
    position_filters_[i].reset(joint_state.position[i]);
  }

  updated_filters_ = true;
}

void ServoCalcs::composeJointTrajMessage(const sensor_msgs::msg::JointState& joint_state,
                                         trajectory_msgs::msg::JointTrajectory& joint_trajectory)
{
  // When a joint_trajectory_controller receives a new command, a stamp of 0 indicates "begin immediately"
  // See http://wiki.ros.org/joint_trajectory_controller#Trajectory_replacement
  joint_trajectory.header.stamp = rclcpp::Time(0);
  joint_trajectory.header.frame_id = parameters_->planning_frame;
  joint_trajectory.joint_names = joint_state.name;

  trajectory_msgs::msg::JointTrajectoryPoint point;
  point.time_from_start = rclcpp::Duration(parameters_->publish_period);
  if (parameters_->publish_joint_positions)
    point.positions = joint_state.position;
  if (parameters_->publish_joint_velocities)
    point.velocities = joint_state.velocity;
  if (parameters_->publish_joint_accelerations)
  {
    // I do not know of a robot that takes acceleration commands.
    // However, some controllers check that this data is non-empty.
    // Send all zeros, for now.
    std::vector<double> acceleration(num_joints_);
    point.accelerations = acceleration;
  }
  joint_trajectory.points.push_back(point);
}

// Possibly calculate a velocity scaling factor, due to proximity of singularity and direction of motion
double ServoCalcs::velocityScalingFactorForSingularity(const Eigen::VectorXd& commanded_velocity,
                                                       const Eigen::JacobiSVD<Eigen::MatrixXd>& svd,
                                                       const Eigen::MatrixXd& pseudo_inverse)
{
  double velocity_scale = 1;
  std::size_t num_dimensions = commanded_velocity.size();

  // Find the direction away from nearest singularity.
  // The last column of U from the SVD of the Jacobian points directly toward or away from the singularity.
  // The sign can flip at any time, so we have to do some extra checking.
  // Look ahead to see if the Jacobian's condition will decrease.
  Eigen::VectorXd vector_toward_singularity = svd.matrixU().col(num_dimensions - 1);

  double ini_condition = svd.singularValues()(0) / svd.singularValues()(svd.singularValues().size() - 1);

  // This singular vector tends to flip direction unpredictably. See R. Bro,
  // "Resolving the Sign Ambiguity in the Singular Value Decomposition".
  // Look ahead to see if the Jacobian's condition will decrease in this
  // direction. Start with a scaled version of the singular vector
  Eigen::VectorXd delta_x(num_dimensions);
  double scale = 100;
  delta_x = vector_toward_singularity / scale;

  // Calculate a small change in joints
  Eigen::VectorXd new_theta;
  current_state_->copyJointGroupPositions(joint_model_group_, new_theta);
  new_theta += pseudo_inverse * delta_x;
  current_state_->setJointGroupPositions(joint_model_group_, new_theta);
  Eigen::MatrixXd new_jacobian = current_state_->getJacobian(joint_model_group_);

  Eigen::JacobiSVD<Eigen::MatrixXd> new_svd(new_jacobian);
  double new_condition = new_svd.singularValues()(0) / new_svd.singularValues()(new_svd.singularValues().size() - 1);
  // If new_condition < ini_condition, the singular vector does point towards a
  // singularity. Otherwise, flip its direction.
  if (ini_condition >= new_condition)
  {
    vector_toward_singularity *= -1;
  }

  // If this dot product is positive, we're moving toward singularity ==> decelerate
  double dot = vector_toward_singularity.dot(commanded_velocity);
  if (dot > 0)
  {
    // Ramp velocity down linearly when the Jacobian condition is between lower_singularity_threshold and
    // hard_stop_singularity_threshold, and we're moving towards the singularity
    if ((ini_condition > parameters_->lower_singularity_threshold) &&
        (ini_condition < parameters_->hard_stop_singularity_threshold))
    {
      velocity_scale =
          1. - (ini_condition - parameters_->lower_singularity_threshold) /
                   (parameters_->hard_stop_singularity_threshold - parameters_->lower_singularity_threshold);
      status_ = StatusCode::DECELERATE_FOR_SINGULARITY;
      rclcpp::Clock& clock = *node_->get_clock();
      RCLCPP_WARN_STREAM_THROTTLE(LOGGER, clock, ROS_LOG_THROTTLE_PERIOD, SERVO_STATUS_CODE_MAP.at(status_));
    }

    // Very close to singularity, so halt.
    else if (ini_condition > parameters_->hard_stop_singularity_threshold)
    {
      velocity_scale = 0;
      status_ = StatusCode::HALT_FOR_SINGULARITY;
      rclcpp::Clock& clock = *node_->get_clock();
      RCLCPP_WARN_STREAM_THROTTLE(LOGGER, clock, ROS_LOG_THROTTLE_PERIOD, SERVO_STATUS_CODE_MAP.at(status_));
    }
  }

  return velocity_scale;
}

void ServoCalcs::enforceVelLimits(Eigen::ArrayXd& delta_theta)
{
  Eigen::ArrayXd velocity = delta_theta / parameters_->publish_period;

  std::size_t joint_delta_index = 0;
  // Track the smallest velocity scaling factor required, across all joints
  double velocity_limit_scaling_factor = 1;

  for (auto joint : joint_model_group_->getActiveJointModels())
  {
    // Some joints do not have bounds defined
    const auto bound = joint->getVariableBounds(joint->getName());

    if (bound.velocity_bounded_)
    {
      velocity(joint_delta_index) = delta_theta(joint_delta_index) / parameters_->publish_period;

      bool clip_velocity = false;
      double velocity_limit = 0.0;
      if (velocity(joint_delta_index) < bound.min_velocity_)
      {
        clip_velocity = true;
        velocity_limit = bound.min_velocity_;
      }
      else if (velocity(joint_delta_index) > bound.max_velocity_)
      {
        clip_velocity = true;
        velocity_limit = bound.max_velocity_;
      }

      // Apply velocity bounds
      if (clip_velocity)
      {
        const double scaling_factor =
            fabs(velocity_limit * parameters_->publish_period) / fabs(delta_theta(joint_delta_index));

        // Store the scaling factor if it's the smallest yet
        if (scaling_factor < velocity_limit_scaling_factor)
          velocity_limit_scaling_factor = scaling_factor;
      }
    }
    ++joint_delta_index;
  }

  // Apply the velocity scaling to all joints
  if (velocity_limit_scaling_factor < 1)
  {
    for (joint_delta_index = 0; joint_delta_index < joint_model_group_->getActiveJointModels().size();
         ++joint_delta_index)
    {
      delta_theta(joint_delta_index) = velocity_limit_scaling_factor * delta_theta(joint_delta_index);
      velocity(joint_delta_index) = velocity_limit_scaling_factor * velocity(joint_delta_index);
    }
  }
}

bool ServoCalcs::enforcePositionLimits()
{
  bool halting = false;

  for (auto joint : joint_model_group_->getActiveJointModels())
  {
    // Halt if we're past a joint margin and joint velocity is moving even farther past
    double joint_angle = 0;
    for (std::size_t c = 0; c < original_joint_state_.name.size(); ++c)
    {
      if (original_joint_state_.name[c] == joint->getName())
      {
        joint_angle = original_joint_state_.position.at(c);
        break;
      }
    }
    if (!current_state_->satisfiesPositionBounds(joint, -parameters_->joint_limit_margin))
    {
      const std::vector<moveit_msgs::msg::JointLimits> limits = joint->getVariableBoundsMsg();

      // Joint limits are not defined for some joints. Skip them.
      if (!limits.empty())
      {
        if ((current_state_->getJointVelocities(joint)[0] < 0 &&
             (joint_angle < (limits[0].min_position + parameters_->joint_limit_margin))) ||
            (current_state_->getJointVelocities(joint)[0] > 0 &&
             (joint_angle > (limits[0].max_position - parameters_->joint_limit_margin))))
        {
          rclcpp::Clock& clock = *node_->get_clock();
          RCLCPP_WARN_STREAM_THROTTLE(LOGGER, clock, ROS_LOG_THROTTLE_PERIOD,
                                      node_->get_name()
                                          << " " << joint->getName() << " close to a position limit. Halting.");
          halting = true;
        }
      }
    }
  }
  return !halting;
}

// Suddenly halt for a joint limit or other critical issue.
// Is handled differently for position vs. velocity control.
void ServoCalcs::suddenHalt(trajectory_msgs::msg::JointTrajectory& joint_trajectory) const
{
  // Prepare the joint trajectory message to stop the robot
  joint_trajectory.points.clear();
  joint_trajectory.points.emplace_back();
  trajectory_msgs::msg::JointTrajectoryPoint& point = joint_trajectory.points.front();

  // When sending out trajectory_msgs/JointTrajectory type messages, the "trajectory" is just a single point.
  // That point cannot have the same timestamp as the start of trajectory execution since that would mean the
  // arm has to reach the first trajectory point the moment execution begins. To prevent errors about points
  // being 0 seconds in the past, the smallest supported timestep is added as time from start to the trajectory point.
  point.time_from_start = rclcpp::Duration(0, 1);

  point.positions.resize(num_joints_);
  point.velocities.resize(num_joints_);

  // Assert the following loop is safe to execute
  assert(original_joint_state_.position.size() >= num_joints_);

  // Set the positions and velocities vectors
  for (std::size_t i = 0; i < num_joints_; ++i)
  {
    // For position-controlled robots, can reset the joints to a known, good state
    if (parameters_->publish_joint_positions)
      point.positions[i] = original_joint_state_.position[i];

    // For velocity-controlled robots, stop
    if (parameters_->publish_joint_velocities)
      point.velocities[i] = 0;
  }
}

// Parse the incoming joint msg for the joints of our MoveGroup
void ServoCalcs::updateJoints()
{
  // Get the latest joint group positions
  current_state_ = planning_scene_monitor_->getStateMonitor()->getCurrentState();
  current_state_->copyJointGroupPositions(joint_model_group_, internal_joint_state_.position);
  current_state_->copyJointGroupVelocities(joint_model_group_, internal_joint_state_.velocity);

  // Cache the original joints in case they need to be reset
  original_joint_state_ = internal_joint_state_;
}

// Calculate worst case joint stop time, for collision checking
void ServoCalcs::calculateWorstCaseStopTime()
{
  std::string joint_name = "";
  moveit::core::JointModel::Bounds kinematic_bounds;
  double accel_limit = 0;
  double joint_velocity = 0;
  double worst_case_stop_time = 0;
  for (size_t jt_state_idx = 0; jt_state_idx < internal_joint_state_.velocity.size(); ++jt_state_idx)
  {
    joint_name = internal_joint_state_.name[jt_state_idx];

    // Get acceleration limit for this joint
    for (auto joint_model : joint_model_group_->getActiveJointModels())
    {
      if (joint_model->getName() == joint_name)
      {
        kinematic_bounds = joint_model->getVariableBounds();
        // Some joints do not have acceleration limits
        if (kinematic_bounds[0].acceleration_bounded_)
        {
          // Be conservative when calculating overall acceleration limit from min and max limits
          accel_limit =
              std::min(fabs(kinematic_bounds[0].min_acceleration_), fabs(kinematic_bounds[0].max_acceleration_));
        }
        else
        {
          rclcpp::Clock& clock = *node_->get_clock();
          RCLCPP_ERROR_STREAM_THROTTLE(LOGGER, clock, ROS_LOG_THROTTLE_PERIOD,
                                       "An acceleration limit is not defined for this joint; minimum stop distance "
                                       "should not be used for collision checking");

          // TODO(adamp): figure out what to do here. We definitely don't want to allow 'stop_distance' collision
          // checking with no acceleration limits defined.
        }
        break;
      }
    }

    // Get the current joint velocity
    joint_velocity = internal_joint_state_.velocity[jt_state_idx];

    // Calculate worst case stop time
    worst_case_stop_time = std::max(worst_case_stop_time, fabs(joint_velocity / accel_limit));
  }

  // publish message
  {
    auto msg = std::make_unique<std_msgs::msg::Float64>();
    msg->data = worst_case_stop_time;
    worst_case_stop_time_pub_->publish(std::move(msg));
  }
}

bool ServoCalcs::checkValidCommand(const control_msgs::msg::JointJog& cmd)
{
  for (double velocity : cmd.velocities)
  {
    if (std::isnan(velocity))
    {
      rclcpp::Clock& clock = *node_->get_clock();
      RCLCPP_WARN_STREAM_THROTTLE(LOGGER, clock, ROS_LOG_THROTTLE_PERIOD,
                                  "nan in incoming command. Skipping this datapoint.");
      return false;
    }
  }
  return true;
}

bool ServoCalcs::checkValidCommand(const geometry_msgs::msg::TwistStamped& cmd)
{
  if (std::isnan(cmd.twist.linear.x) || std::isnan(cmd.twist.linear.y) || std::isnan(cmd.twist.linear.z) ||
      std::isnan(cmd.twist.angular.x) || std::isnan(cmd.twist.angular.y) || std::isnan(cmd.twist.angular.z))
  {
    rclcpp::Clock& clock = *node_->get_clock();
    RCLCPP_WARN_STREAM_THROTTLE(LOGGER, clock, ROS_LOG_THROTTLE_PERIOD,
                                "nan in incoming command. Skipping this datapoint.");
    return false;
  }

  // If incoming commands should be in the range [-1:1], check for |delta|>1
  if (parameters_->command_in_type == "unitless")
  {
    if ((fabs(cmd.twist.linear.x) > 1) || (fabs(cmd.twist.linear.y) > 1) || (fabs(cmd.twist.linear.z) > 1) ||
        (fabs(cmd.twist.angular.x) > 1) || (fabs(cmd.twist.angular.y) > 1) || (fabs(cmd.twist.angular.z) > 1))
    {
      rclcpp::Clock& clock = *node_->get_clock();
      RCLCPP_WARN_STREAM_THROTTLE(LOGGER, clock, ROS_LOG_THROTTLE_PERIOD,
                                  "Component of incoming command is >1. Skipping this datapoint.");
      return false;
    }
  }

  return true;
}

// Scale the incoming jog command
Eigen::VectorXd ServoCalcs::scaleCartesianCommand(const geometry_msgs::msg::TwistStamped& command)
{
  Eigen::VectorXd result(6);
  result.setZero();  // Or the else case below leads to misery

  // Apply user-defined scaling if inputs are unitless [-1:1]
  if (parameters_->command_in_type == "unitless")
  {
    result[0] = parameters_->linear_scale * parameters_->publish_period * command.twist.linear.x;
    result[1] = parameters_->linear_scale * parameters_->publish_period * command.twist.linear.y;
    result[2] = parameters_->linear_scale * parameters_->publish_period * command.twist.linear.z;
    result[3] = parameters_->rotational_scale * parameters_->publish_period * command.twist.angular.x;
    result[4] = parameters_->rotational_scale * parameters_->publish_period * command.twist.angular.y;
    result[5] = parameters_->rotational_scale * parameters_->publish_period * command.twist.angular.z;
  }
  // Otherwise, commands are in m/s and rad/s
  else if (parameters_->command_in_type == "speed_units")
  {
    result[0] = command.twist.linear.x * parameters_->publish_period;
    result[1] = command.twist.linear.y * parameters_->publish_period;
    result[2] = command.twist.linear.z * parameters_->publish_period;
    result[3] = command.twist.angular.x * parameters_->publish_period;
    result[4] = command.twist.angular.y * parameters_->publish_period;
    result[5] = command.twist.angular.z * parameters_->publish_period;
  }
  else
  {
    rclcpp::Clock& clock = *node_->get_clock();
    RCLCPP_ERROR_STREAM_THROTTLE(LOGGER, clock, ROS_LOG_THROTTLE_PERIOD, "Unexpected command_in_type");
  }

  return result;
}

Eigen::VectorXd ServoCalcs::scaleJointCommand(const control_msgs::msg::JointJog& command)
{
  Eigen::VectorXd result(num_joints_);
  result.setZero();

  std::size_t c;
  for (std::size_t m = 0; m < command.joint_names.size(); ++m)
  {
    try
    {
      c = joint_state_name_map_.at(command.joint_names[m]);
    }
    catch (const std::out_of_range& e)
    {
      rclcpp::Clock& clock = *node_->get_clock();
      RCLCPP_WARN_STREAM_THROTTLE(LOGGER, clock, ROS_LOG_THROTTLE_PERIOD, "Ignoring joint " << command.joint_names[m]);
      continue;
    }
    // Apply user-defined scaling if inputs are unitless [-1:1]
    if (parameters_->command_in_type == "unitless")
      result[c] = command.velocities[m] * parameters_->joint_scale * parameters_->publish_period;
    // Otherwise, commands are in m/s and rad/s
    else if (parameters_->command_in_type == "speed_units")
      result[c] = command.velocities[m] * parameters_->publish_period;
    else
    {
      rclcpp::Clock& clock = *node_->get_clock();
      RCLCPP_ERROR_STREAM_THROTTLE(LOGGER, clock, ROS_LOG_THROTTLE_PERIOD,
                                   "Unexpected command_in_type, check yaml file.");
    }
  }

  return result;
}

void ServoCalcs::removeDimension(Eigen::MatrixXd& jacobian, Eigen::VectorXd& delta_x, unsigned int row_to_remove) const
{
  unsigned int num_rows = jacobian.rows() - 1;
  unsigned int num_cols = jacobian.cols();

  if (row_to_remove < num_rows)
  {
    jacobian.block(row_to_remove, 0, num_rows - row_to_remove, num_cols) =
        jacobian.block(row_to_remove + 1, 0, num_rows - row_to_remove, num_cols);
    delta_x.segment(row_to_remove, num_rows - row_to_remove) =
        delta_x.segment(row_to_remove + 1, num_rows - row_to_remove);
  }
  jacobian.conservativeResize(num_rows, num_cols);
  delta_x.conservativeResize(num_rows);
}

void ServoCalcs::removeDriftDimensions(Eigen::MatrixXd& matrix, Eigen::VectorXd& delta_x)
{
  // May allow some dimensions to drift, based on drift_dimensions
  // i.e. take advantage of task redundancy.
  // Remove the Jacobian rows corresponding to True in the vector drift_dimensions
  // Work backwards through the 6-vector so indices don't get out of order
  for (auto dimension = matrix.rows() - 1; dimension >= 0; --dimension)
  {
    if (drift_dimensions_[dimension] && matrix.rows() > 1)
    {
      removeDimension(matrix, delta_x, dimension);
    }
  }
}

void ServoCalcs::enforceControlDimensions(geometry_msgs::msg::TwistStamped& command)
{
  // Can't loop through the message, so check them all
  if (!control_dimensions_[0])
    command.twist.linear.x = 0;
  if (!control_dimensions_[1])
    command.twist.linear.y = 0;
  if (!control_dimensions_[2])
    command.twist.linear.z = 0;
  if (!control_dimensions_[3])
    command.twist.angular.x = 0;
  if (!control_dimensions_[4])
    command.twist.angular.y = 0;
  if (!control_dimensions_[5])
    command.twist.angular.z = 0;
}

bool ServoCalcs::getCommandFrameTransform(Eigen::Isometry3d& transform)
{
  const std::lock_guard<std::mutex> lock(input_mutex_);
  transform = tf_moveit_to_robot_cmd_frame_;

  // All zeros means the transform wasn't initialized, so return false
  return !transform.matrix().isZero(0);
}

bool ServoCalcs::getCommandFrameTransform(geometry_msgs::msg::TransformStamped& transform)
{
  const std::lock_guard<std::mutex> lock(input_mutex_);
  // All zeros means the transform wasn't initialized, so return false
  if (tf_moveit_to_robot_cmd_frame_.matrix().isZero(0))
  {
    return false;
  }

  transform = convertIsometryToTransform(tf_moveit_to_robot_cmd_frame_, parameters_->planning_frame,
                                         parameters_->robot_link_command_frame);
  return true;
}

bool ServoCalcs::getEEFrameTransform(Eigen::Isometry3d& transform)
{
  const std::lock_guard<std::mutex> lock(input_mutex_);
  transform = tf_moveit_to_ee_frame_;

  // All zeros means the transform wasn't initialized, so return false
  return !transform.matrix().isZero(0);
}

bool ServoCalcs::getEEFrameTransform(geometry_msgs::msg::TransformStamped& transform)
{
  const std::lock_guard<std::mutex> lock(input_mutex_);
  // All zeros means the transform wasn't initialized, so return false
  if (tf_moveit_to_ee_frame_.matrix().isZero(0))
  {
    return false;
  }

  transform =
      convertIsometryToTransform(tf_moveit_to_ee_frame_, parameters_->planning_frame, parameters_->ee_frame_name);
  return true;
}

void ServoCalcs::twistStampedCB(const geometry_msgs::msg::TwistStamped::SharedPtr msg)
{
  const std::lock_guard<std::mutex> lock(input_mutex_);
  latest_twist_stamped_ = msg;
  latest_nonzero_twist_stamped_ = isNonZero(*latest_twist_stamped_.get());

<<<<<<< HEAD
  if (msg.get()->header.stamp != rclcpp::Time(0.))
    latest_twist_command_stamp_ = msg.get()->header.stamp;
=======
  if (msg->header.stamp != ros::Time(0.))
    latest_twist_command_stamp_ = msg->header.stamp;

  // notify that we have a new input
  new_input_cmd_ = true;
  input_cv_.notify_all();
>>>>>>> 74b3e30d
}

void ServoCalcs::jointCmdCB(const control_msgs::msg::JointJog::SharedPtr msg)
{
  const std::lock_guard<std::mutex> lock(input_mutex_);
  latest_joint_cmd_ = msg;
  latest_nonzero_joint_cmd_ = isNonZero(*latest_joint_cmd_.get());

<<<<<<< HEAD
  if (msg.get()->header.stamp != rclcpp::Time(0.))
    latest_joint_command_stamp_ = msg.get()->header.stamp;
=======
  if (msg->header.stamp != ros::Time(0.))
    latest_joint_command_stamp_ = msg->header.stamp;

  // notify that we have a new input
  new_input_cmd_ = true;
  input_cv_.notify_all();
>>>>>>> 74b3e30d
}

void ServoCalcs::collisionVelocityScaleCB(const std_msgs::msg::Float64::SharedPtr msg)
{
  collision_velocity_scale_ = msg.get()->data;
}

void ServoCalcs::changeDriftDimensions(const std::shared_ptr<moveit_msgs::srv::ChangeDriftDimensions::Request> req,
                                       std::shared_ptr<moveit_msgs::srv::ChangeDriftDimensions::Response> res)
{
  drift_dimensions_[0] = req->drift_x_translation;
  drift_dimensions_[1] = req->drift_y_translation;
  drift_dimensions_[2] = req->drift_z_translation;
  drift_dimensions_[3] = req->drift_x_rotation;
  drift_dimensions_[4] = req->drift_y_rotation;
  drift_dimensions_[5] = req->drift_z_rotation;

  res->success = true;
}

void ServoCalcs::changeControlDimensions(const std::shared_ptr<moveit_msgs::srv::ChangeControlDimensions::Request> req,
                                         std::shared_ptr<moveit_msgs::srv::ChangeControlDimensions::Response> res)
{
  control_dimensions_[0] = req->control_x_translation;
  control_dimensions_[1] = req->control_y_translation;
  control_dimensions_[2] = req->control_z_translation;
  control_dimensions_[3] = req->control_x_rotation;
  control_dimensions_[4] = req->control_y_rotation;
  control_dimensions_[5] = req->control_z_rotation;

  res->success = true;
}

bool ServoCalcs::resetServoStatus(const std::shared_ptr<std_srvs::srv::Empty::Request> /*req*/,
                                  std::shared_ptr<std_srvs::srv::Empty::Response> /*res*/)
{
  status_ = StatusCode::NO_WARNING;
  return true;
}

void ServoCalcs::setPaused(bool paused)
{
  paused_ = paused;
}

void ServoCalcs::changeRobotLinkCommandFrame(const std::string& new_command_frame)
{
  parameters_->robot_link_command_frame = new_command_frame;
}

}  // namespace moveit_servo<|MERGE_RESOLUTION|>--- conflicted
+++ resolved
@@ -85,18 +85,11 @@
 // Constructor for the class that handles servoing calculations
 ServoCalcs::ServoCalcs(rclcpp::Node::SharedPtr node, const ServoParametersPtr& parameters,
                        const planning_scene_monitor::PlanningSceneMonitorPtr& planning_scene_monitor)
-<<<<<<< HEAD
   : node_(node)
-  , parameters_(parameters)
-  , planning_scene_monitor_(planning_scene_monitor)
-  , period_(parameters->publish_period)
-=======
-  : nh_(nh)
   , parameters_(parameters)
   , planning_scene_monitor_(planning_scene_monitor)
   , stop_requested_(true)
   , paused_(false)
->>>>>>> 74b3e30d
 {
   // MoveIt Setup
   current_state_ = planning_scene_monitor_->getStateMonitor()->getCurrentState();
@@ -175,23 +168,13 @@
 
 void ServoCalcs::start()
 {
-<<<<<<< HEAD
+  // Stop the thread if we are currently running
+  stop();
+
   // Set up the "last" published message, in case we need to send it first
   auto initial_joint_trajectory = std::make_unique<trajectory_msgs::msg::JointTrajectory>();
   initial_joint_trajectory->header.stamp = node_->now();
   initial_joint_trajectory->header.frame_id = parameters_->planning_frame;
-=======
-  // Stop the thread if we are currently running
-  stop();
-
-  // We will update last_sent_command_ every time we start servo
-  auto initial_joint_trajectory = moveit::util::make_shared_from_pool<trajectory_msgs::JointTrajectory>();
-
-  // When a joint_trajectory_controller receives a new command, a stamp of 0 indicates "begin immediately"
-  // See http://wiki.ros.org/joint_trajectory_controller#Trajectory_replacement
-  initial_joint_trajectory->header.stamp = ros::Time(0);
-  initial_joint_trajectory->header.frame_id = parameters_.planning_frame;
->>>>>>> 74b3e30d
   initial_joint_trajectory->joint_names = internal_joint_state_.name;
   trajectory_msgs::msg::JointTrajectoryPoint point;
   point.time_from_start = rclcpp::Duration(parameters_->publish_period);
@@ -214,25 +197,11 @@
   initial_joint_trajectory->points.push_back(point);
   last_sent_command_ = std::move(initial_joint_trajectory);
 
-<<<<<<< HEAD
-  // Set up timer for calculation callback
-  timer_ = node_->create_wall_timer(std::chrono::duration<double>(period_), std::bind(&ServoCalcs::run, this));
-
   current_state_ = planning_scene_monitor_->getStateMonitor()->getCurrentState();
   tf_moveit_to_ee_frame_ = current_state_->getGlobalLinkTransform(parameters_->planning_frame).inverse() *
                            current_state_->getGlobalLinkTransform(parameters_->ee_frame_name);
   tf_moveit_to_robot_cmd_frame_ = current_state_->getGlobalLinkTransform(parameters_->planning_frame).inverse() *
                                   current_state_->getGlobalLinkTransform(parameters_->robot_link_command_frame);
-}
-
-void ServoCalcs::run()
-{
-=======
-  current_state_ = planning_scene_monitor_->getStateMonitor()->getCurrentState();
-  tf_moveit_to_ee_frame_ = current_state_->getGlobalLinkTransform(parameters_.planning_frame).inverse() *
-                           current_state_->getGlobalLinkTransform(parameters_.ee_frame_name);
-  tf_moveit_to_robot_cmd_frame_ = current_state_->getGlobalLinkTransform(parameters_.planning_frame).inverse() *
-                                  current_state_->getGlobalLinkTransform(parameters_.robot_link_command_frame);
 
   stop_requested_ = false;
   thread_ = std::thread([this] { mainCalcLoop(); });
@@ -262,15 +231,15 @@
 
 void ServoCalcs::mainCalcLoop()
 {
-  ros::Rate rate(1.0 / parameters_.publish_period);
-
-  while (ros::ok() && !stop_requested_)
+  rclcpp::Rate rate(1.0 / parameters_->publish_period);
+
+  while (rclcpp::ok() && !stop_requested_)
   {
     // lock the input state mutex
     std::unique_lock<std::mutex> input_lock(input_mutex_);
 
     // low latency mode -- begin calculations as soon as a new command is received.
-    if (parameters_.low_latency_mode)
+    if (parameters_->low_latency_mode)
     {
       input_cv_.wait(input_lock, [this] { return (new_input_cmd_ || stop_requested_); });
     }
@@ -279,20 +248,21 @@
     new_input_cmd_ = false;
 
     // run servo calcs
-    const auto start_time = ros::Time::now();
+    const auto start_time = node_->now();
     calculateSingleIteration();
-    const auto run_duration = ros::Time::now() - start_time;
+    const auto run_duration = node_->now() - start_time;
 
     // Log warning when the run duration was longer than the period
-    if (run_duration.toSec() > parameters_.publish_period)
-    {
-      ROS_WARN_STREAM_THROTTLE_NAMED(ROS_LOG_THROTTLE_PERIOD, LOGNAME,
-                                     "run_duration: " << run_duration.toSec() << " (" << parameters_.publish_period
-                                                      << ")");
+    if (run_duration.seconds() > parameters_->publish_period)
+    {
+      rclcpp::Clock& clock = *node_->get_clock();
+      RCLCPP_WARN_STREAM_THROTTLE(LOGGER, clock, ROS_LOG_THROTTLE_PERIOD,
+                                  "run_duration: " << run_duration.seconds() << " (" << parameters_->publish_period
+                                                   << ")");
     }
 
     // normal mode, unlock input mutex and wait for the period of the loop
-    if (!parameters_.low_latency_mode)
+    if (!parameters_->low_latency_mode)
     {
       input_lock.unlock();
       rate.sleep();
@@ -302,7 +272,6 @@
 
 void ServoCalcs::calculateSingleIteration()
 {
->>>>>>> 74b3e30d
   // Publish status each loop iteration
   auto status_msg = std::make_unique<std_msgs::msg::Int8>();
   status_msg->data = static_cast<int8_t>(status_);
@@ -322,24 +291,6 @@
 
   // Update from latest state
   current_state_ = planning_scene_monitor_->getStateMonitor()->getCurrentState();
-<<<<<<< HEAD
-  {
-    const std::lock_guard<std::mutex> lock(latest_state_mutex_);
-    if (latest_twist_stamped_)
-      twist_stamped_cmd_ = *latest_twist_stamped_;
-    if (latest_joint_cmd_)
-      joint_servo_cmd_ = *latest_joint_cmd_;
-
-    // Check for stale cmds
-    twist_command_is_stale_ = ((node_->now() - latest_twist_command_stamp_) >=
-                               rclcpp::Duration::from_seconds(parameters_->incoming_command_timeout));
-    joint_command_is_stale_ = ((node_->now() - latest_joint_command_stamp_) >=
-                               rclcpp::Duration::from_seconds(parameters_->incoming_command_timeout));
-
-    have_nonzero_twist_stamped_ = latest_nonzero_twist_stamped_;
-    have_nonzero_joint_command_ = latest_nonzero_joint_cmd_;
-  }
-=======
 
   if (latest_twist_stamped_)
     twist_stamped_cmd_ = *latest_twist_stamped_;
@@ -347,14 +298,13 @@
     joint_servo_cmd_ = *latest_joint_cmd_;
 
   // Check for stale cmds
-  twist_command_is_stale_ =
-      ((ros::Time::now() - latest_twist_command_stamp_) >= ros::Duration(parameters_.incoming_command_timeout));
-  joint_command_is_stale_ =
-      ((ros::Time::now() - latest_joint_command_stamp_) >= ros::Duration(parameters_.incoming_command_timeout));
+  twist_command_is_stale_ = ((node_->now() - latest_twist_command_stamp_) >=
+                             rclcpp::Duration::from_seconds(parameters_->incoming_command_timeout));
+  joint_command_is_stale_ = ((node_->now() - latest_joint_command_stamp_) >=
+                             rclcpp::Duration::from_seconds(parameters_->incoming_command_timeout));
 
   have_nonzero_twist_stamped_ = latest_nonzero_twist_stamped_;
   have_nonzero_joint_command_ = latest_nonzero_joint_cmd_;
->>>>>>> 74b3e30d
 
   // Get the transform from MoveIt planning frame to servoing command frame
   // Calculate this transform to ensure it is available via C++ API
@@ -1190,17 +1140,12 @@
   latest_twist_stamped_ = msg;
   latest_nonzero_twist_stamped_ = isNonZero(*latest_twist_stamped_.get());
 
-<<<<<<< HEAD
   if (msg.get()->header.stamp != rclcpp::Time(0.))
     latest_twist_command_stamp_ = msg.get()->header.stamp;
-=======
-  if (msg->header.stamp != ros::Time(0.))
-    latest_twist_command_stamp_ = msg->header.stamp;
 
   // notify that we have a new input
   new_input_cmd_ = true;
   input_cv_.notify_all();
->>>>>>> 74b3e30d
 }
 
 void ServoCalcs::jointCmdCB(const control_msgs::msg::JointJog::SharedPtr msg)
@@ -1209,17 +1154,12 @@
   latest_joint_cmd_ = msg;
   latest_nonzero_joint_cmd_ = isNonZero(*latest_joint_cmd_.get());
 
-<<<<<<< HEAD
   if (msg.get()->header.stamp != rclcpp::Time(0.))
     latest_joint_command_stamp_ = msg.get()->header.stamp;
-=======
-  if (msg->header.stamp != ros::Time(0.))
-    latest_joint_command_stamp_ = msg->header.stamp;
 
   // notify that we have a new input
   new_input_cmd_ = true;
   input_cv_.notify_all();
->>>>>>> 74b3e30d
 }
 
 void ServoCalcs::collisionVelocityScaleCB(const std_msgs::msg::Float64::SharedPtr msg)
