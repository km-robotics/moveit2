--- conflicted
+++ resolved
@@ -39,14 +39,6 @@
 pluginlib_export_plugin_description_file(moveit_core cached_ik_kinematics_plugin_description.xml)
 
 include_directories(${THIS_PACKAGE_INCLUDE_DIRS})
-<<<<<<< HEAD
-=======
-include_directories(SYSTEM
-                    ${catkin_INCLUDE_DIRS}
-                    ${Boost_INCLUDE_DIRS}
-                    ${EIGEN3_INCLUDE_DIRS}
-                    )
->>>>>>> 576c39c3
 
 add_subdirectory(kdl_kinematics_plugin)
 add_subdirectory(lma_kinematics_plugin)
