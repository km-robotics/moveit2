/*********************************************************************
 * Software License Agreement (BSD License)
 *
 *  Copyright (c) 2015, Southwest Research Institute
 *                2018, Bielefeld University
 *  All rights reserved.
 *
 *  Redistribution and use in source and binary forms, with or without
 *  modification, are permitted provided that the following conditions
 *  are met:
 *
 *   * Redistributions of source code must retain the above copyright
 *     notice, this list of conditions and the following disclaimer.
 *   * Redistributions in binary form must reproduce the above
 *     copyright notice, this list of conditions and the following
 *     disclaimer in the documentation and/or other materials provided
 *     with the distribution.
 *   * Neither the name of Willow Garage nor the names of its
 *     contributors may be used to endorse or promote products derived
 *     from this software without specific prior written permission.
 *
 *  THIS SOFTWARE IS PROVIDED BY THE COPYRIGHT HOLDERS AND CONTRIBUTORS
 *  "AS IS" AND ANY EXPRESS OR IMPLIED WARRANTIES, INCLUDING, BUT NOT
 *  LIMITED TO, THE IMPLIED WARRANTIES OF MERCHANTABILITY AND FITNESS
 *  FOR A PARTICULAR PURPOSE ARE DISCLAIMED. IN NO EVENT SHALL THE
 *  COPYRIGHT OWNER OR CONTRIBUTORS BE LIABLE FOR ANY DIRECT, INDIRECT,
 *  INCIDENTAL, SPECIAL, EXEMPLARY, OR CONSEQUENTIAL DAMAGES (INCLUDING,
 *  BUT NOT LIMITED TO, PROCUREMENT OF SUBSTITUTE GOODS OR SERVICES;
 *  LOSS OF USE, DATA, OR PROFITS; OR BUSINESS INTERRUPTION) HOWEVER
 *  CAUSED AND ON ANY THEORY OF LIABILITY, WHETHER IN CONTRACT, STRICT
 *  LIABILITY, OR TORT (INCLUDING NEGLIGENCE OR OTHERWISE) ARISING IN
 *  ANY WAY OUT OF THE USE OF THIS SOFTWARE, EVEN IF ADVISED OF THE
 *  POSSIBILITY OF SUCH DAMAGE.
 *********************************************************************/

/* Author: Jorge Nicho, Robert Haschke */

#include <gtest/gtest.h>
#include <memory>
#include <boost/bind.hpp>
#include <pluginlib/class_loader.h>
#include <ros/ros.h>
#include <tf2_eigen/tf2_eigen.h>
#include <xmlrpcpp/XmlRpcValue.h>

// MoveIt
#include <moveit/kinematics_base/kinematics_base.h>
#include <moveit/rdf_loader/rdf_loader.h>
#include <moveit/robot_model/robot_model.h>
#include <moveit/robot_state/robot_state.h>

#include <moveit/robot_state/conversions.h>
#include <moveit_msgs/msg/display_trajectory.hpp>
#include <moveit/robot_trajectory/robot_trajectory.h>

const std::string ROBOT_DESCRIPTION_PARAM = "robot_description";
const double DEFAULT_SEARCH_DISCRETIZATION = 0.01f;
const double EXPECTED_SUCCESS_RATE = 0.8;
const double DEFAULT_TOLERANCE = 1e-5;

template <typename T>
inline bool getParam(const std::string& param, T& val)
{
  // first look within private namespace
  ros::NodeHandle pnh("~");
  if (pnh.getParam(param, val))
    return true;

  // then in local namespace
  ros::NodeHandle nh;
  return nh.getParam(param, val);
}

// As loading of parameters is quite slow, we share them across all tests
class SharedData
{
  friend class KinematicsTest;
  typedef pluginlib::ClassLoader<kinematics::KinematicsBase> KinematicsLoader;

  robot_model::RobotModelPtr robot_model_;
  std::unique_ptr<KinematicsLoader> kinematics_loader_;
  std::string root_link_;
  std::string tip_link_;
  std::string group_name_;
  std::vector<std::string> joints_;
  std::vector<double> seed_;
  std::vector<double> consistency_limits_;
  double timeout_;
  double tolerance_;
  int num_fk_tests_;
  int num_ik_cb_tests_;
  int num_ik_tests_;
  int num_ik_multiple_tests_;
  int num_nearest_ik_tests_;

  SharedData(SharedData const&) = delete;  // this is a singleton
  SharedData()
  {
    initialize();
  }

  void initialize()
  {
    ROS_INFO_STREAM("Loading robot model from " << ros::this_node::getNamespace() << "/" << ROBOT_DESCRIPTION_PARAM);
    // load robot model
    rdf_loader::RDFLoader rdf_loader(ROBOT_DESCRIPTION_PARAM);
    robot_model_ = std::make_shared<robot_model::RobotModel>(rdf_loader.getURDF(), rdf_loader.getSRDF());
    ASSERT_TRUE(bool(robot_model_)) << "Failed to load robot model";

    // init ClassLoader
    kinematics_loader_ = std::make_unique<KinematicsLoader>("moveit_core", "kinematics::KinematicsBase");
    ASSERT_TRUE(bool(kinematics_loader_)) << "Failed to instantiate ClassLoader";

    // load parameters
    ASSERT_TRUE(getParam("group", group_name_));
    ASSERT_TRUE(getParam("tip_link", tip_link_));
    ASSERT_TRUE(getParam("root_link", root_link_));
    ASSERT_TRUE(getParam("joint_names", joints_));
    getParam("seed", seed_);
    ASSERT_TRUE(seed_.empty() || seed_.size() == joints_.size());
    getParam("consistency_limits", consistency_limits_);
    if (!getParam("ik_timeout", timeout_) || timeout_ < 0.0)
      timeout_ = 1.0;
    if (!getParam("tolerance", tolerance_) || tolerance_ < 0.0)
      tolerance_ = DEFAULT_TOLERANCE;
    ASSERT_TRUE(consistency_limits_.empty() || consistency_limits_.size() == joints_.size());
    ASSERT_TRUE(getParam("num_fk_tests", num_fk_tests_));
    ASSERT_TRUE(getParam("num_ik_cb_tests", num_ik_cb_tests_));
    ASSERT_TRUE(getParam("num_ik_tests", num_ik_tests_));
    ASSERT_TRUE(getParam("num_ik_multiple_tests", num_ik_multiple_tests_));
    ASSERT_TRUE(getParam("num_nearest_ik_tests", num_nearest_ik_tests_));

    ASSERT_TRUE(robot_model_->hasJointModelGroup(group_name_));
    ASSERT_TRUE(robot_model_->hasLinkModel(root_link_));
    ASSERT_TRUE(robot_model_->hasLinkModel(tip_link_));
  }

public:
  auto createUniqueInstance(const std::string& name) const
  {
    return kinematics_loader_->createUniqueInstance(name);
  }

  static const SharedData& instance()
  {
    static SharedData instance;
    return instance;
  }
  static void release()
  {
    SharedData& shared = const_cast<SharedData&>(instance());
    shared.kinematics_loader_.reset();
  }
};

class KinematicsTest : public ::testing::Test
{
protected:
  void operator=(const SharedData& data)
  {
    robot_model_ = data.robot_model_;
    jmg_ = robot_model_->getJointModelGroup(data.group_name_);
    root_link_ = data.root_link_;
    tip_link_ = data.tip_link_;
    group_name_ = data.group_name_;
    joints_ = data.joints_;
    seed_ = data.seed_;
    consistency_limits_ = data.consistency_limits_;
    timeout_ = data.timeout_;
    tolerance_ = data.tolerance_;
    num_fk_tests_ = data.num_fk_tests_;
    num_ik_cb_tests_ = data.num_ik_cb_tests_;
    num_ik_tests_ = data.num_ik_tests_;
    num_ik_multiple_tests_ = data.num_ik_multiple_tests_;
    num_nearest_ik_tests_ = data.num_nearest_ik_tests_;
  }

  void SetUp() override
  {
    *this = SharedData::instance();

    std::string plugin_name;
    ASSERT_TRUE(getParam("ik_plugin_name", plugin_name));
    ROS_INFO_STREAM("Loading " << plugin_name);
    kinematics_solver_ = SharedData::instance().createUniqueInstance(plugin_name);
    ASSERT_TRUE(bool(kinematics_solver_)) << "Failed to load plugin: " << plugin_name;

    // initializing plugin
    ASSERT_TRUE(kinematics_solver_->initialize(*robot_model_, group_name_, root_link_, { tip_link_ },
                                               DEFAULT_SEARCH_DISCRETIZATION) ||
                kinematics_solver_->initialize(ROBOT_DESCRIPTION_PARAM, group_name_, root_link_, { tip_link_ },
                                               DEFAULT_SEARCH_DISCRETIZATION))
        << "Solver failed to initialize";

    jmg_ = robot_model_->getJointModelGroup(kinematics_solver_->getGroupName());
    ASSERT_TRUE(jmg_);

    // Validate chain information
    ASSERT_EQ(root_link_, kinematics_solver_->getBaseFrame());
    ASSERT_FALSE(kinematics_solver_->getTipFrames().empty());
    ASSERT_EQ(tip_link_, kinematics_solver_->getTipFrame());
    ASSERT_EQ(joints_, kinematics_solver_->getJointNames());
  }

public:
  testing::AssertionResult isNear(const char* expr1, const char* expr2, const char* /*abs_error_expr*/,
                                  const geometry_msgs::Point& val1, const geometry_msgs::Point& val2, double abs_error)
  {
    // clang-format off
    if (std::fabs(val1.x - val2.x) <= abs_error &&
        std::fabs(val1.y - val2.y) <= abs_error &&
        std::fabs(val1.z - val2.z) <= abs_error)
      return testing::AssertionSuccess();

    return testing::AssertionFailure()
        << std::setprecision(std::numeric_limits<double>::digits10 + 2)
        << "Expected: " << expr1 << " [" << val1.x << ", " << val1.y << ", " << val1.z << "]\n"
        << "Actual: " << expr2 << " [" << val2.x << ", " << val2.y << ", " << val2.z << "]";
    // clang-format on
  }
  testing::AssertionResult isNear(const char* expr1, const char* expr2, const char* /*abs_error_expr*/,
                                  const geometry_msgs::Quaternion& val1, const geometry_msgs::Quaternion& val2,
                                  double abs_error)
  {
    if ((std::fabs(val1.x - val2.x) <= abs_error && std::fabs(val1.y - val2.y) <= abs_error &&
         std::fabs(val1.z - val2.z) <= abs_error && std::fabs(val1.w - val2.w) <= abs_error) ||
        (std::fabs(val1.x + val2.x) <= abs_error && std::fabs(val1.y + val2.y) <= abs_error &&
         std::fabs(val1.z + val2.z) <= abs_error && std::fabs(val1.w + val2.w) <= abs_error))
      return testing::AssertionSuccess();

    // clang-format off
    return testing::AssertionFailure()
        << std::setprecision(std::numeric_limits<double>::digits10 + 2)
        << "Expected: " << expr1 << " [" << val1.w << ", " << val1.x << ", " << val1.y << ", " << val1.z << "]\n"
        << "Actual: " << expr2 << " [" << val2.w << ", " << val2.x << ", " << val2.y << ", " << val2.z << "]";
    // clang-format on
  }
  testing::AssertionResult expectNearHelper(const char* expr1, const char* expr2, const char* abs_error_expr,
                                            const std::vector<geometry_msgs::Pose>& val1,
                                            const std::vector<geometry_msgs::Pose>& val2, double abs_error)
  {
    if (val1.size() != val2.size())
      return testing::AssertionFailure() << "Different vector sizes"
                                         << "\nExpected: " << expr1 << " (" << val1.size() << ")"
                                         << "\nActual: " << expr2 << " (" << val2.size() << ")";

    for (size_t i = 0; i < val1.size(); ++i)
    {
      ::std::stringstream ss;
      ss << "[" << i << "].position";
      GTEST_ASSERT_(isNear((expr1 + ss.str()).c_str(), (expr2 + ss.str()).c_str(), abs_error_expr, val1[i].position,
                           val2[i].position, abs_error),
                    GTEST_NONFATAL_FAILURE_);

      ss.str("");
      ss << "[" << i << "].orientation";
      GTEST_ASSERT_(isNear((expr1 + ss.str()).c_str(), (expr2 + ss.str()).c_str(), abs_error_expr, val1[i].orientation,
                           val2[i].orientation, abs_error),
                    GTEST_NONFATAL_FAILURE_);
    }
    return testing::AssertionSuccess();
  }

<<<<<<< HEAD
  void searchIKCallback(const geometry_msgs::Pose& ik_pose, const std::vector<double>& joint_state,
                        moveit_msgs::msg::MoveItErrorCodes& error_code)
=======
  void searchIKCallback(const geometry_msgs::Pose& /*ik_pose*/, const std::vector<double>& joint_state,
                        moveit_msgs::MoveItErrorCodes& error_code)
>>>>>>> 1a308e47
  {
    std::vector<std::string> link_names = { tip_link_ };
    std::vector<geometry_msgs::Pose> poses;
    if (!kinematics_solver_->getPositionFK(link_names, joint_state, poses))
    {
      error_code.val = error_code.PLANNING_FAILED;
      return;
    }

    EXPECT_GT(poses[0].position.z, 0.0f);
    if (poses[0].position.z > 0.0)
      error_code.val = error_code.SUCCESS;
    else
      error_code.val = error_code.PLANNING_FAILED;
  }

public:
  robot_model::RobotModelPtr robot_model_;
  robot_model::JointModelGroup* jmg_;
  kinematics::KinematicsBasePtr kinematics_solver_;
  random_numbers::RandomNumberGenerator rng_{ 42 };
  std::string root_link_;
  std::string tip_link_;
  std::string group_name_;
  std::vector<std::string> joints_;
  std::vector<double> seed_;
  std::vector<double> consistency_limits_;
  double timeout_;
  double tolerance_;
  unsigned int num_fk_tests_;
  unsigned int num_ik_cb_tests_;
  unsigned int num_ik_tests_;
  unsigned int num_ik_multiple_tests_;
  unsigned int num_nearest_ik_tests_;
};

#define EXPECT_NEAR_POSES(lhs, rhs, near)                                                                              \
  SCOPED_TRACE("EXPECT_NEAR_POSES(" #lhs ", " #rhs ")");                                                               \
  GTEST_ASSERT_(expectNearHelper(#lhs, #rhs, #near, lhs, rhs, near), GTEST_NONFATAL_FAILURE_);

TEST_F(KinematicsTest, getFK)
{
  std::vector<double> joints(kinematics_solver_->getJointNames().size(), 0.0);
  const std::vector<std::string>& tip_frames = kinematics_solver_->getTipFrames();
  robot_state::RobotState robot_state(robot_model_);
  robot_state.setToDefaultValues();

  for (unsigned int i = 0; i < num_fk_tests_; ++i)
  {
    robot_state.setToRandomPositions(jmg_, this->rng_);
    robot_state.copyJointGroupPositions(jmg_, joints);
    std::vector<geometry_msgs::Pose> fk_poses;
    EXPECT_TRUE(kinematics_solver_->getPositionFK(tip_frames, joints, fk_poses));

    robot_state.updateLinkTransforms();
    std::vector<geometry_msgs::Pose> model_poses;
    model_poses.reserve(tip_frames.size());
    for (const auto& tip : tip_frames)
      model_poses.emplace_back(tf2::toMsg(robot_state.getGlobalLinkTransform(tip)));
    EXPECT_NEAR_POSES(model_poses, fk_poses, tolerance_);
  }
}

// perform random walk in joint-space, reaching poses via IK
TEST_F(KinematicsTest, randomWalkIK)
{
  std::vector<double> seed, goal, solution;
  const std::vector<std::string>& tip_frames = kinematics_solver_->getTipFrames();
  robot_state::RobotState robot_state(robot_model_);
  robot_state.setToDefaultValues();

  if (!seed_.empty())
    robot_state.setJointGroupPositions(jmg_, seed_);

  bool publish_trajectory = false;
  getParam<bool>("publish_trajectory", publish_trajectory);
  moveit_msgs::msg::DisplayTrajectory msg;
  msg.model_id = robot_model_->getName();
  moveit::core::robotStateToRobotStateMsg(robot_state, msg.trajectory_start);
  msg.trajectory.resize(1);
  robot_trajectory::RobotTrajectory traj(robot_model_, jmg_);

  unsigned int failures = 0;
  static constexpr double NEAR_JOINT = 0.1;
  const std::vector<double> consistency_limits(jmg_->getVariableCount(), 1.05 * NEAR_JOINT);
  for (unsigned int i = 0; i < num_ik_tests_; ++i)
  {
    // remember previous pose
    robot_state.copyJointGroupPositions(jmg_, seed);
    // sample a new pose nearby
    robot_state.setToRandomPositionsNearBy(jmg_, robot_state, NEAR_JOINT);
    // get joints of new pose
    robot_state.copyJointGroupPositions(jmg_, goal);
    // compute target tip_frames
    std::vector<geometry_msgs::Pose> poses;
    ASSERT_TRUE(kinematics_solver_->getPositionFK(tip_frames, goal, poses));

    // compute IK
    moveit_msgs::msg::MoveItErrorCodes error_code;
    kinematics_solver_->searchPositionIK(poses[0], seed, 0.1, consistency_limits, solution, error_code);
    if (error_code.val != error_code.SUCCESS)
    {
      ++failures;
      continue;
    }

    // on success: validate reached poses
    std::vector<geometry_msgs::Pose> reached_poses;
    kinematics_solver_->getPositionFK(tip_frames, solution, reached_poses);
    EXPECT_NEAR_POSES(poses, reached_poses, tolerance_);

    // validate closeness of solution pose to goal
    auto diff = Eigen::Map<Eigen::ArrayXd>(solution.data(), solution.size()) -
                Eigen::Map<Eigen::ArrayXd>(goal.data(), goal.size());
    if (!diff.isZero(1.05 * NEAR_JOINT))
    {
      ++failures;
      ROS_WARN_STREAM("jump in [" << i << "]: " << diff.transpose());
    }

    // update robot state to found pose
    robot_state.setJointGroupPositions(jmg_, solution);
    traj.addSuffixWayPoint(robot_state, 0.1);
  }
  EXPECT_LE(failures, (1.0 - EXPECTED_SUCCESS_RATE) * num_ik_tests_);

  if (publish_trajectory)
  {
    ros::NodeHandle nh;
    ros::AsyncSpinner spinner(1);
    spinner.start();
    ros::Publisher pub = nh.advertise<moveit_msgs::msg::DisplayTrajectory>("display_random_walk", 1, true);
    traj.getRobotTrajectoryMsg(msg.trajectory[0]);
    pub.publish(msg);
    ros::WallDuration(0.1).sleep();
  }
}

static double parseDouble(XmlRpc::XmlRpcValue& v)
{
  if (v.getType() == XmlRpc::XmlRpcValue::TypeDouble)
    return static_cast<double>(v);
  else if (v.getType() == XmlRpc::XmlRpcValue::TypeInt)
    return static_cast<int>(v);
  else
    return 0.0;
}
static void parseVector(XmlRpc::XmlRpcValue& vec, std::vector<double>& values, size_t num = 0)
{
  ASSERT_EQ(vec.getType(), XmlRpc::XmlRpcValue::TypeArray);
  if (num != 0)
  {
    ASSERT_EQ(static_cast<size_t>(vec.size()), num);
  }
  values.reserve(vec.size());
  values.clear();
  for (int i = 0; i < vec.size(); ++i)  // NOLINT(modernize-loop-convert)
    values.push_back(parseDouble(vec[i]));
}
static bool parseGoal(const std::string& name, XmlRpc::XmlRpcValue& value, Eigen::Isometry3d& goal, std::string& desc)
{
  std::ostringstream oss;
  std::vector<double> vec;
  if (name == "pose")
  {
    parseVector(value["orientation"], vec, 4);
    Eigen::Quaterniond q(vec[3], vec[0], vec[1], vec[2]);  // w x y z
    goal = q;
    parseVector(value["position"], vec, 3);
    goal.translation() = Eigen::Map<Eigen::Vector3d>(vec.data());
    oss << name << " " << goal.translation().transpose() << " " << q.vec().transpose() << " " << q.w();
    desc = oss.str();
    return true;
  }
  for (unsigned char axis = 0; axis < 3; ++axis)
  {
    char axis_char = 'x' + axis;
    // position offset
    if (name == (std::string("pos.") + axis_char))
    {
      goal.translation()[axis] += parseDouble(value);
      desc = name + " " + std::to_string(parseDouble(value));
      return true;
    }
    // rotation offset
    else if (name == (std::string("rot.") + axis_char))
    {
      goal *= Eigen::AngleAxisd(parseDouble(value), Eigen::Vector3d::Unit(axis));
      desc = name + " " + std::to_string(parseDouble(value));
      return true;
    }
  }
  return false;
}

TEST_F(KinematicsTest, unitIK)
{
  XmlRpc::XmlRpcValue tests;
  if (!getParam("unit_tests", tests))
    return;

  std::vector<double> seed, sol;
  const std::vector<std::string>& tip_frames = kinematics_solver_->getTipFrames();
  robot_state::RobotState robot_state(robot_model_);
  robot_state.setToDefaultValues();

  // initial joint pose from seed_ or defaults
  if (!seed_.empty())
    robot_state.setJointGroupPositions(jmg_, seed_);
  robot_state.copyJointGroupPositions(jmg_, seed);

  // compute initial end-effector pose
  std::vector<geometry_msgs::Pose> poses;
  ASSERT_TRUE(kinematics_solver_->getPositionFK(tip_frames, seed, poses));
  Eigen::Isometry3d initial, goal;
  tf2::fromMsg(poses[0], initial);

  auto validate_ik = [&](const geometry_msgs::Pose& goal, std::vector<double>& truth) {
    // compute IK
    moveit_msgs::msg::MoveItErrorCodes error_code;
    kinematics_solver_->searchPositionIK(goal, seed, timeout_,
                                         const_cast<const std::vector<double>&>(consistency_limits_), sol, error_code);
    ASSERT_EQ(error_code.val, error_code.SUCCESS);

    // validate reached poses
    std::vector<geometry_msgs::Pose> reached_poses;
    kinematics_solver_->getPositionFK(tip_frames, sol, reached_poses);
    EXPECT_NEAR_POSES({ goal }, reached_poses, tolerance_);

    // validate ground truth
    if (!truth.empty())
    {
      ASSERT_EQ(truth.size(), sol.size()) << "Invalid size of ground truth joints vector";
      Eigen::Map<Eigen::ArrayXd> solution(sol.data(), sol.size());
      Eigen::Map<Eigen::ArrayXd> ground_truth(truth.data(), truth.size());
      EXPECT_TRUE(solution.isApprox(ground_truth, 10 * tolerance_)) << solution.transpose() << std::endl
                                                                    << ground_truth.transpose() << std::endl;
    }
  };

  ASSERT_EQ(tests.getType(), XmlRpc::XmlRpcValue::TypeArray);
  std::vector<double> ground_truth;

  /* process tests definitions on parameter server of the form
     - pos.x: +0.1
       joints: [0, 0, 0, 0, 0, 0]
     - pos.y: -0.1
       joints: [0, 0, 0, 0, 0, 0]
  */
  for (int i = 0; i < tests.size(); ++i)  // NOLINT(modernize-loop-convert)
  {
    goal = initial;  // reset goal to initial
    ground_truth.clear();

    ASSERT_EQ(tests[i].getType(), XmlRpc::XmlRpcValue::TypeStruct);
    std::string desc;
    for (std::pair<const std::string, XmlRpc::XmlRpcValue>& member : tests[i])
    {
      if (member.first == "joints")
        parseVector(member.second, ground_truth);
      else if (!parseGoal(member.first, member.second, goal, desc))
        ROS_WARN_STREAM("unknown unit_tests' key: " << member.first);
    }
    {
      SCOPED_TRACE(desc);
      validate_ik(tf2::toMsg(goal), ground_truth);
    }
  }
}

TEST_F(KinematicsTest, searchIK)
{
  std::vector<double> seed, fk_values, solution;
  moveit_msgs::msg::MoveItErrorCodes error_code;
  solution.resize(kinematics_solver_->getJointNames().size(), 0.0);
  const std::vector<std::string>& fk_names = kinematics_solver_->getTipFrames();
  robot_state::RobotState robot_state(robot_model_);
  robot_state.setToDefaultValues();

  unsigned int success = 0;
  for (unsigned int i = 0; i < num_ik_tests_; ++i)
  {
    seed.resize(kinematics_solver_->getJointNames().size(), 0.0);
    fk_values.resize(kinematics_solver_->getJointNames().size(), 0.0);
    robot_state.setToRandomPositions(jmg_, this->rng_);
    robot_state.copyJointGroupPositions(jmg_, fk_values);
    std::vector<geometry_msgs::Pose> poses;
    ASSERT_TRUE(kinematics_solver_->getPositionFK(fk_names, fk_values, poses));

    kinematics_solver_->searchPositionIK(poses[0], seed, timeout_, solution, error_code);
    if (error_code.val == error_code.SUCCESS)
      success++;
    else
      continue;

    std::vector<geometry_msgs::Pose> reached_poses;
    kinematics_solver_->getPositionFK(fk_names, solution, reached_poses);
    EXPECT_NEAR_POSES(poses, reached_poses, tolerance_);
  }

  ROS_INFO_STREAM("Success Rate: " << (double)success / num_ik_tests_);
  EXPECT_GE(success, EXPECTED_SUCCESS_RATE * num_ik_tests_);
}

TEST_F(KinematicsTest, searchIKWithCallback)
{
  std::vector<double> seed, fk_values, solution;
  moveit_msgs::msg::MoveItErrorCodes error_code;
  solution.resize(kinematics_solver_->getJointNames().size(), 0.0);
  const std::vector<std::string>& fk_names = kinematics_solver_->getTipFrames();
  robot_state::RobotState robot_state(robot_model_);
  robot_state.setToDefaultValues();

  unsigned int success = 0;
  for (unsigned int i = 0; i < num_ik_cb_tests_; ++i)
  {
    seed.resize(kinematics_solver_->getJointNames().size(), 0.0);
    fk_values.resize(kinematics_solver_->getJointNames().size(), 0.0);
    robot_state.setToRandomPositions(jmg_, this->rng_);
    robot_state.copyJointGroupPositions(jmg_, fk_values);
    std::vector<geometry_msgs::Pose> poses;
    ASSERT_TRUE(kinematics_solver_->getPositionFK(fk_names, fk_values, poses));
    if (poses[0].position.z <= 0.0f)
    {
      --i;  // draw a new random state
      continue;
    }

    kinematics_solver_->searchPositionIK(poses[0], fk_values, timeout_, solution,
                                         boost::bind(&KinematicsTest::searchIKCallback, this, _1, _2, _3), error_code);
    if (error_code.val == error_code.SUCCESS)
      success++;
    else
      continue;

    std::vector<geometry_msgs::Pose> reached_poses;
    kinematics_solver_->getPositionFK(fk_names, solution, reached_poses);
    EXPECT_NEAR_POSES(poses, reached_poses, tolerance_);
  }

  ROS_INFO_STREAM("Success Rate: " << (double)success / num_ik_cb_tests_);
  EXPECT_GE(success, EXPECTED_SUCCESS_RATE * num_ik_cb_tests_);
}

TEST_F(KinematicsTest, getIK)
{
  std::vector<double> fk_values, solution;
  moveit_msgs::msg::MoveItErrorCodes error_code;
  solution.resize(kinematics_solver_->getJointNames().size(), 0.0);
  const std::vector<std::string>& fk_names = kinematics_solver_->getTipFrames();
  robot_state::RobotState robot_state(robot_model_);
  robot_state.setToDefaultValues();

  for (unsigned int i = 0; i < num_ik_tests_; ++i)
  {
    fk_values.resize(kinematics_solver_->getJointNames().size(), 0.0);
    robot_state.setToRandomPositions(jmg_, this->rng_);
    robot_state.copyJointGroupPositions(jmg_, fk_values);
    std::vector<geometry_msgs::Pose> poses;

    ASSERT_TRUE(kinematics_solver_->getPositionFK(fk_names, fk_values, poses));
    kinematics_solver_->getPositionIK(poses[0], fk_values, solution, error_code);
    // starting from the correct solution, should yield the same pose
    EXPECT_EQ(error_code.val, error_code.SUCCESS);

    Eigen::Map<Eigen::ArrayXd> sol(solution.data(), solution.size());
    Eigen::Map<Eigen::ArrayXd> truth(fk_values.data(), fk_values.size());
    EXPECT_TRUE(sol.isApprox(truth, tolerance_)) << sol.transpose() << std::endl << truth.transpose() << std::endl;
  }
}

TEST_F(KinematicsTest, getIKMultipleSolutions)
{
  std::vector<double> seed, fk_values;
  std::vector<std::vector<double>> solutions;
  kinematics::KinematicsQueryOptions options;
  kinematics::KinematicsResult result;

  const std::vector<std::string>& fk_names = kinematics_solver_->getTipFrames();
  robot_state::RobotState robot_state(robot_model_);
  robot_state.setToDefaultValues();

  unsigned int success = 0;
  for (unsigned int i = 0; i < num_ik_multiple_tests_; ++i)
  {
    seed.resize(kinematics_solver_->getJointNames().size(), 0.0);
    fk_values.resize(kinematics_solver_->getJointNames().size(), 0.0);
    robot_state.setToRandomPositions(jmg_, this->rng_);
    robot_state.copyJointGroupPositions(jmg_, fk_values);
    std::vector<geometry_msgs::Pose> poses;
    ASSERT_TRUE(kinematics_solver_->getPositionFK(fk_names, fk_values, poses));

    solutions.clear();
    kinematics_solver_->getPositionIK(poses, fk_values, solutions, result, options);

    if (result.kinematic_error == kinematics::KinematicErrors::OK)
      success += solutions.empty() ? 0 : 1;
    else
      continue;

    std::vector<geometry_msgs::Pose> reached_poses;
    for (const auto& s : solutions)
    {
      kinematics_solver_->getPositionFK(fk_names, s, reached_poses);
      EXPECT_NEAR_POSES(poses, reached_poses, tolerance_);
    }
  }

  ROS_INFO_STREAM("Success Rate: " << (double)success / num_ik_multiple_tests_);
  EXPECT_GE(success, EXPECTED_SUCCESS_RATE * num_ik_multiple_tests_);
}

// validate that getPositionIK() retrieves closest solution to seed
TEST_F(KinematicsTest, getNearestIKSolution)
{
  std::vector<std::vector<double>> solutions;
  kinematics::KinematicsQueryOptions options;
  kinematics::KinematicsResult result;

  std::vector<double> seed, fk_values, solution;
  moveit_msgs::msg::MoveItErrorCodes error_code;
  const std::vector<std::string>& fk_names = kinematics_solver_->getTipFrames();
  robot_state::RobotState robot_state(robot_model_);
  robot_state.setToDefaultValues();

  for (unsigned int i = 0; i < num_nearest_ik_tests_; ++i)
  {
    robot_state.setToRandomPositions(jmg_, this->rng_);
    robot_state.copyJointGroupPositions(jmg_, fk_values);
    std::vector<geometry_msgs::Pose> poses;
    ASSERT_TRUE(kinematics_solver_->getPositionFK(fk_names, fk_values, poses));

    // sample seed vector
    robot_state.setToRandomPositions(jmg_, this->rng_);
    robot_state.copyJointGroupPositions(jmg_, seed);

    // getPositionIK for single solution
    kinematics_solver_->getPositionIK(poses[0], seed, solution, error_code);

    // check if getPositionIK call for single solution returns solution
    if (error_code.val != error_code.SUCCESS)
      continue;

    const Eigen::Map<const Eigen::VectorXd> seed_eigen(seed.data(), seed.size());
    double error_get_ik =
        (Eigen::Map<const Eigen::VectorXd>(solution.data(), solution.size()) - seed_eigen).array().abs().sum();

    // getPositionIK for multiple solutions
    solutions.clear();
    kinematics_solver_->getPositionIK(poses, seed, solutions, result, options);

    // check if getPositionIK call for multiple solutions returns solution
    EXPECT_EQ(result.kinematic_error, kinematics::KinematicErrors::OK)
        << "Multiple solution call failed, while single solution call succeeded";
    if (result.kinematic_error != kinematics::KinematicErrors::OK)
      continue;

    double smallest_error_multiple_ik = std::numeric_limits<double>::max();
    for (const auto& s : solutions)
    {
      double error_multiple_ik =
          (Eigen::Map<const Eigen::VectorXd>(s.data(), s.size()) - seed_eigen).array().abs().sum();
      if (error_multiple_ik <= smallest_error_multiple_ik)
        smallest_error_multiple_ik = error_multiple_ik;
    }
    EXPECT_NEAR(smallest_error_multiple_ik, error_get_ik, tolerance_);
  }
}

int main(int argc, char** argv)
{
  testing::InitGoogleTest(&argc, argv);
  ros::init(argc, argv, "kinematics_plugin_test");
  ros::NodeHandle nh;
  int result = RUN_ALL_TESTS();
  SharedData::release();  // avoid class_loader::LibraryUnloadException
  return result;
}<|MERGE_RESOLUTION|>--- conflicted
+++ resolved
@@ -261,13 +261,8 @@
     return testing::AssertionSuccess();
   }
 
-<<<<<<< HEAD
-  void searchIKCallback(const geometry_msgs::Pose& ik_pose, const std::vector<double>& joint_state,
+  void searchIKCallback(const geometry_msgs::Pose& /*ik_pose*/, const std::vector<double>& joint_state,
                         moveit_msgs::msg::MoveItErrorCodes& error_code)
-=======
-  void searchIKCallback(const geometry_msgs::Pose& /*ik_pose*/, const std::vector<double>& joint_state,
-                        moveit_msgs::MoveItErrorCodes& error_code)
->>>>>>> 1a308e47
   {
     std::vector<std::string> link_names = { tip_link_ };
     std::vector<geometry_msgs::Pose> poses;
