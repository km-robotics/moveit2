#!/usr/bin/env python
# -*- coding: utf-8 -*-
# Usage: python moveit/moveit/scripts/create_readme_table.py > /tmp/table.md
# First update supported_distro_ubuntu_dict below!

# Copyright 2021 PickNik Inc.
#
# Redistribution and use in source and binary forms, with or without
# modification, are permitted provided that the following conditions are met:
#
#    * Redistributions of source code must retain the above copyright
#      notice, this list of conditions and the following disclaimer.
#
#    * Redistributions in binary form must reproduce the above copyright
#      notice, this list of conditions and the following disclaimer in the
#      documentation and/or other materials provided with the distribution.
#
#    * Neither the name of the PickNik Inc. nor the names of its
#      contributors may be used to endorse or promote products derived from
#      this software without specific prior written permission.
#
# THIS SOFTWARE IS PROVIDED BY THE COPYRIGHT HOLDERS AND CONTRIBUTORS "AS IS"
# AND ANY EXPRESS OR IMPLIED WARRANTIES, INCLUDING, BUT NOT LIMITED TO, THE
# IMPLIED WARRANTIES OF MERCHANTABILITY AND FITNESS FOR A PARTICULAR PURPOSE
# ARE DISCLAIMED. IN NO EVENT SHALL THE COPYRIGHT HOLDER OR CONTRIBUTORS BE
# LIABLE FOR ANY DIRECT, INDIRECT, INCIDENTAL, SPECIAL, EXEMPLARY, OR
# CONSEQUENTIAL DAMAGES (INCLUDING, BUT NOT LIMITED TO, PROCUREMENT OF
# SUBSTITUTE GOODS OR SERVICES; LOSS OF USE, DATA, OR PROFITS; OR BUSINESS
# INTERRUPTION) HOWEVER CAUSED AND ON ANY THEORY OF LIABILITY, WHETHER IN
# CONTRACT, STRICT LIABILITY, OR TORT (INCLUDING NEGLIGENCE OR OTHERWISE)
# ARISING IN ANY WAY OUT OF THE USE OF THIS SOFTWARE, EVEN IF ADVISED OF THE
# POSSIBILITY OF SUCH DAMAGE.


from __future__ import print_function

import os
import sys

from catkin_pkg.packages import find_packages
import requests


def create_header(ros_ubuntu_dict):
    ros_distros = sorted(ros_ubuntu_dict.keys())
    section_header = "### ROS Buildfarm\n"
    header = "MoveIt Package"
    header_lines = "-" * len(header)
    for ros in ros_distros:
        source = " ".join([ros.capitalize(), "Source"])
        debian = " ".join([ros.capitalize(), "Debian"])
        header = " | ".join([header, source, debian])
        header_lines = " | ".join([header_lines, "-" * len(source), "-" * len(debian)])
    return "\n".join([section_header, header, header_lines])


def define_urls(target, params):
    if target == "src":
        params["job"] = "{R}src_u{U}__{package}__ubuntu_{ubuntu}__source".format(
            **params
        )
        params["url"] = "{base_url}/view/{R}src_u{U}/job/{job}".format(**params)
    elif target == "bin":
        params[
            "job"
        ] = "{R}bin_u{U}64__{package}__ubuntu_{ubuntu}_amd64__binary".format(**params)
        params["url"] = "{base_url}/view/{R}bin_u{U}64/job/{job}".format(**params)


def create_line(package, ros_ubuntu_dict):
    ros_distros = sorted(ros_ubuntu_dict.keys())
    line_format = " | [![Build Status]({base_url}/buildStatus/icon?job={job})]({url})"
    line = "\n" + package
    print(package, file=sys.stderr)
    for ros in ros_distros:
        ubuntu = ros_ubuntu_dict[ros]
<<<<<<< HEAD
        params = {
            "R": ros[0].upper(),
            "U": ubuntu[0].upper(),
            "ubuntu": ubuntu.lower(),
            "package": package,
            "base_url": "http://build.ros.org",
        }
=======
        params = dict(
            R=ros[0].upper(),
            U=ubuntu[0].upper(),
            ubuntu=ubuntu.lower(),
            package=package,
            base_url="https://build.ros.org",
        )
>>>>>>> ab42a1d7
        for target in ["src", "bin"]:
            define_urls(target, params)
            response = requests.get(params["url"]).status_code
            # we want to show a particular OS's badges to indicate they are not
            # released / working yet
            if response < 400 or ubuntu == "focal":  # success
                line += line_format.format(**params)
            else:  # error
                line += " | "
                print(
                    "  {}: {} {}".format(ros, response, params["url"]), file=sys.stderr
                )

    return line


def create_moveit_buildfarm_table():
    """Create MoveIt buildfarm badge table."""
    # Update the following dictionary with the appropriate ROS-Ubuntu
    # combinations for supported distribitions. For instance, in Noetic,
    # remove {"indigo":"trusty"} and add {"noetic":"fbuntu"} with "fbuntu"
    # being whatever the 20.04 distro is named
    supported_distro_ubuntu_dict = {
        "melodic": "bionic",
        "noetic": "focal",
    }

    all_packages = sorted(
        package.name for _, package in find_packages(os.getcwd()).items()
    )
    moveit_packages = []
    other_packages = []
    for package in all_packages:
        if package.startswith("moveit"):
            moveit_packages.append(package)
        else:
            other_packages.append(package)
    moveit_packages.extend(other_packages)

    buildfarm_table = create_header(supported_distro_ubuntu_dict)
    for package in moveit_packages:
        buildfarm_table += create_line(package, supported_distro_ubuntu_dict)
    print(buildfarm_table)


if __name__ == "__main__":
    sys.exit(create_moveit_buildfarm_table())<|MERGE_RESOLUTION|>--- conflicted
+++ resolved
@@ -74,23 +74,13 @@
     print(package, file=sys.stderr)
     for ros in ros_distros:
         ubuntu = ros_ubuntu_dict[ros]
-<<<<<<< HEAD
         params = {
             "R": ros[0].upper(),
             "U": ubuntu[0].upper(),
             "ubuntu": ubuntu.lower(),
             "package": package,
-            "base_url": "http://build.ros.org",
+            "base_url": "https://build.ros.org",
         }
-=======
-        params = dict(
-            R=ros[0].upper(),
-            U=ubuntu[0].upper(),
-            ubuntu=ubuntu.lower(),
-            package=package,
-            base_url="https://build.ros.org",
-        )
->>>>>>> ab42a1d7
         for target in ["src", "bin"]:
             define_urls(target, params)
             response = requests.get(params["url"]).status_code
