--- conflicted
+++ resolved
@@ -46,7 +46,7 @@
 {
   // construct the constraints
   std::vector<kinematic_constraints::JointConstraint> jc;
-  for (const moveit_msgs::JointConstraint& joint_constraint : constr.joint_constraints)
+  for (const moveit_msgs::msg::JointConstraint& joint_constraint : constr.joint_constraints)
   {
     kinematic_constraints::JointConstraint j(scene_->getRobotModel());
     if (j.configure(joint_constraint))
@@ -94,29 +94,16 @@
         std::min(joint_bounds.max_position_,
                  joint_constraint.getDesiredJointPosition() + joint_constraint.getJointToleranceAbove()));
 
-<<<<<<< HEAD
-    RCLCPP_DEBUG(LOGGER, "Bounds for %s JointConstraint are %g %g", jc[i].getJointVariableName().c_str(), ji.min_bound_,
-                 ji.max_bound_);
-=======
-    ROS_DEBUG_NAMED("constraint_samplers", "Bounds for %s JointConstraint are %g %g",
-                    joint_constraint.getJointVariableName().c_str(), ji.min_bound_, ji.max_bound_);
->>>>>>> 1a308e47
+    RCLCPP_DEBUG(LOGGER, "Bounds for %s JointConstraint are %g %g", joint_constraint.getJointVariableName().c_str(),
+                 ji.min_bound_, ji.max_bound_);
 
     if (ji.min_bound_ > ji.max_bound_ + std::numeric_limits<double>::epsilon())
     {
       std::stringstream cs;
-<<<<<<< HEAD
-      jc[i].print(cs);
+      joint_constraint.print(cs);
       RCLCPP_ERROR(LOGGER, "The constraints for joint '%s' are such that "
                            "there are no possible values for the joint: min_bound: %g, max_bound: %g. Failing.\n",
                    jm->getName().c_str(), ji.min_bound_, ji.max_bound_);
-=======
-      joint_constraint.print(cs);
-      ROS_ERROR_NAMED("constraint_samplers",
-                      "The constraints for joint '%s' are such that "
-                      "there are no possible values for the joint: min_bound: %g, max_bound: %g. Failing.\n",
-                      jm->getName().c_str(), ji.min_bound_, ji.max_bound_);
->>>>>>> 1a308e47
       clear();
       return false;
     }
@@ -305,7 +292,7 @@
           return configure(IKSamplingPose(pc, oc));
       }
 
-  for (const moveit_msgs::PositionConstraint& position_constraint : constr.position_constraints)
+  for (const moveit_msgs::msg::PositionConstraint& position_constraint : constr.position_constraints)
   {
     kinematic_constraints::PositionConstraintPtr pc(
         new kinematic_constraints::PositionConstraint(scene_->getRobotModel()));
@@ -313,7 +300,7 @@
       return configure(IKSamplingPose(pc));
   }
 
-  for (const moveit_msgs::OrientationConstraint& orientation_constraint : constr.orientation_constraints)
+  for (const moveit_msgs::msg::OrientationConstraint& orientation_constraint : constr.orientation_constraints)
   {
     kinematic_constraints::OrientationConstraintPtr oc(
         new kinematic_constraints::OrientationConstraint(scene_->getRobotModel()));
