/*********************************************************************
 * Software License Agreement (BSD License)
 *
 *  Copyright (c) 2011, Willow Garage, Inc.
 *  All rights reserved.
 *
 *  Redistribution and use in source and binary forms, with or without
 *  modification, are permitted provided that the following conditions
 *  are met:
 *
 *   * Redistributions of source code must retain the above copyright
 *     notice, this list of conditions and the following disclaimer.
 *   * Redistributions in binary form must reproduce the above
 *     copyright notice, this list of conditions and the following
 *     disclaimer in the documentation and/or other materials provided
 *     with the distribution.
 *   * Neither the name of Willow Garage nor the names of its
 *     contributors may be used to endorse or promote products derived
 *     from this software without specific prior written permission.
 *
 *  THIS SOFTWARE IS PROVIDED BY THE COPYRIGHT HOLDERS AND CONTRIBUTORS
 *  "AS IS" AND ANY EXPRESS OR IMPLIED WARRANTIES, INCLUDING, BUT NOT
 *  LIMITED TO, THE IMPLIED WARRANTIES OF MERCHANTABILITY AND FITNESS
 *  FOR A PARTICULAR PURPOSE ARE DISCLAIMED. IN NO EVENT SHALL THE
 *  COPYRIGHT OWNER OR CONTRIBUTORS BE LIABLE FOR ANY DIRECT, INDIRECT,
 *  INCIDENTAL, SPECIAL, EXEMPLARY, OR CONSEQUENTIAL DAMAGES (INCLUDING,
 *  BUT NOT LIMITED TO, PROCUREMENT OF SUBSTITUTE GOODS OR SERVICES;
 *  LOSS OF USE, DATA, OR PROFITS; OR BUSINESS INTERRUPTION) HOWEVER
 *  CAUSED AND ON ANY THEORY OF LIABILITY, WHETHER IN CONTRACT, STRICT
 *  LIABILITY, OR TORT (INCLUDING NEGLIGENCE OR OTHERWISE) ARISING IN
 *  ANY WAY OUT OF THE USE OF THIS SOFTWARE, EVEN IF ADVISED OF THE
 *  POSSIBILITY OF SUCH DAMAGE.
 *********************************************************************/

/* Author: Ioan Sucan */

#pragma once

#include <geometry_msgs/msg/transform_stamped.hpp>
#include <Eigen/Geometry>
#include <boost/noncopyable.hpp>
#include <moveit/macros/class_forward.h>
#include <map>

namespace moveit
{
namespace core
{
<<<<<<< HEAD
MOVEIT_CLASS_FORWARD(Transforms)
=======
MOVEIT_CLASS_FORWARD(Transforms);  // Defines TransformsPtr, ConstPtr, WeakPtr... etc
>>>>>>> 382aa5a8

/// @brief Map frame names to the transformation matrix that can transform objects from the frame name to the planning
/// frame
using FixedTransformsMap = std::map<std::string, Eigen::Isometry3d, std::less<std::string>,
                                    Eigen::aligned_allocator<std::pair<const std::string, Eigen::Isometry3d> > >;

/** @brief Provides an implementation of a snapshot of a transform tree that can be easily queried for
    transforming different quantities. Transforms are maintained as a list of transforms to a particular frame.
    All stored transforms are considered fixed. */
class Transforms : private boost::noncopyable
{
public:
  /**
   * @brief Construct a transform list
   */
  Transforms(const std::string& target_frame);

  /**
   * @brief Destructor
   */
  virtual ~Transforms();

  /** \brief Check if two frames end up being the same once the missing / are added as prefix (if they are missing) */
  static bool sameFrame(const std::string& frame1, const std::string& frame2);

  /**
   * @brief Get the planning frame corresponding to this set of transforms
   * @return The planning frame
   */
  const std::string& getTargetFrame() const;

  /**
   * \name Setting and retrieving transforms maintained in this class
   */
  /**@{*/

  /**
   * @brief Return all the transforms
   * @return A map from string names of frames to corresponding Eigen::Isometry3d (w.r.t the planning frame). The
   * transforms are guaranteed to be valid isometries.
   */
  const FixedTransformsMap& getAllTransforms() const;

  /**
   * @brief Get a vector of all the transforms as ROS messages
   * @param transforms The output transforms. They are guaranteed to be valid isometries.
   */
  void copyTransforms(std::vector<geometry_msgs::msg::TransformStamped>& transforms) const;

  /**
   * @brief Set a transform in the transform tree (adding it if necessary)
   * @param t The input transform (w.r.t the target frame)
   * @param from_frame The frame for which the input transform is specified
   */
  void setTransform(const Eigen::Isometry3d& t, const std::string& from_frame);

  /**
   * @brief Set a transform in the transform tree (adding it if necessary)
   * @param transform The input transform (the frame_id must match the target frame)
   */
  void setTransform(const geometry_msgs::msg::TransformStamped& transform);

  /**
   * @brief Set a transform in the transform tree (adding it if necessary)
   * @param transform The input transforms (the frame_id must match the target frame)
   */
  void setTransforms(const std::vector<geometry_msgs::msg::TransformStamped>& transforms);

  /**
   * @brief Set all the transforms: a map from string names of frames to corresponding Eigen::Isometry3d (w.r.t the
   * planning frame)
   */
  void setAllTransforms(const FixedTransformsMap& transforms);

  /**@}*/

  /**
   * \name Applying transforms
   */
  /**@{*/

  /**
   * @brief Transform a vector in from_frame to the target_frame
   *        Note: assumes that v_in and v_out are "free" vectors, not points
   * @param from_frame The frame from which the transform is computed
   * @param v_in The input vector (in from_frame)
   * @param v_out The resultant (transformed) vector
   */
  void transformVector3(const std::string& from_frame, const Eigen::Vector3d& v_in, Eigen::Vector3d& v_out) const
  {
    // getTransform() returns a valid isometry by contract
    v_out = getTransform(from_frame).linear() * v_in;
  }

  /**
   * @brief Transform a quaternion in from_frame to the target_frame
   * @param from_frame The frame in which the input quaternion is specified
   * @param v_in The input quaternion (in from_frame). Make sure the quaternion is normalized.
   * @param v_out The resultant (transformed) quaternion. It is guaranteed to be a valid and normalized quaternion.
   */
  void transformQuaternion(const std::string& from_frame, const Eigen::Quaterniond& q_in,
                           Eigen::Quaterniond& q_out) const
  {
    // getTransform() returns a valid isometry by contract
    q_out = getTransform(from_frame).linear() * q_in;
  }

  /**
   * @brief Transform a rotation matrix in from_frame to the target_frame
   * @param from_frame The frame in which the input rotation matrix is specified
   * @param m_in The input rotation matrix (in from_frame). Make sure the matrix is a valid rotation matrix.
   * @param m_out The resultant (transformed) rotation matrix. It is guaranteed to be a valid rotation matrix.
   */
  void transformRotationMatrix(const std::string& from_frame, const Eigen::Matrix3d& m_in, Eigen::Matrix3d& m_out) const
  {
    // getTransform() returns a valid isometry by contract
    m_out = getTransform(from_frame).linear() * m_in;
  }

  /**
   * @brief Transform a pose in from_frame to the target_frame
   * @param from_frame The frame in which the input pose is specified
   * @param t_in The input pose (in from_frame). Make sure the pose is a valid isometry.
   * @param t_out The resultant (transformed) pose. It is guaranteed to be a valid isometry.
   */
  void transformPose(const std::string& from_frame, const Eigen::Isometry3d& t_in, Eigen::Isometry3d& t_out) const
  {
    // getTransform() returns a valid isometry by contract
    t_out = getTransform(from_frame) * t_in;
  }
  /**@}*/

  /**
   * @brief Check whether data can be transformed from a particular frame
   */
  virtual bool canTransform(const std::string& from_frame) const;

  /**
   * @brief Check whether a frame stays constant as the state of the robot model changes.
   * This is true for any transform mainatined by this object.
   */
  virtual bool isFixedFrame(const std::string& frame) const;

  /**
   * @brief Get transform for from_frame (w.r.t target frame)
   * @param from_frame The string id of the frame for which the transform is being computed
   * @return The required transform. It is guaranteed to be a valid isometry.
   */
  virtual const Eigen::Isometry3d& getTransform(const std::string& from_frame) const;

protected:
  std::string target_frame_;
  FixedTransformsMap transforms_map_;
};
}  // namespace core
}  // namespace moveit<|MERGE_RESOLUTION|>--- conflicted
+++ resolved
@@ -46,11 +46,7 @@
 {
 namespace core
 {
-<<<<<<< HEAD
-MOVEIT_CLASS_FORWARD(Transforms)
-=======
-MOVEIT_CLASS_FORWARD(Transforms);  // Defines TransformsPtr, ConstPtr, WeakPtr... etc
->>>>>>> 382aa5a8
+MOVEIT_CLASS_FORWARD(Transforms)  // Defines TransformsPtr, ConstPtr, WeakPtr... etc
 
 /// @brief Map frame names to the transformation matrix that can transform objects from the frame name to the planning
 /// frame
