--- conflicted
+++ resolved
@@ -45,12 +45,8 @@
 #include <tf2_eigen/tf2_eigen.hpp>
 #else
 #include <tf2_eigen/tf2_eigen.h>
-<<<<<<< HEAD
 #endif
-#include <boost/bind.hpp>
-=======
 #include <functional>
->>>>>>> ab42a1d7
 #include <limits>
 #include <memory>
 #include <typeinfo>
@@ -1121,14 +1117,10 @@
   collision_detection::CollisionRequest req;
   collision_detection::CollisionResult res;
   collision_detection::AllowedCollisionMatrix acm;
-<<<<<<< HEAD
   collision_detection::DecideContactFn fn =
       std::bind(&VisibilityConstraint::decideContact, this, std::placeholders::_1);
   acm.setDefaultEntry(std::string("cone"), fn);
 
-=======
-  acm.setDefaultEntry("cone", std::bind(&VisibilityConstraint::decideContact, this, std::placeholders::_1));
->>>>>>> ab42a1d7
   req.contacts = true;
   req.verbose = verbose;
   req.max_contacts = 1;
