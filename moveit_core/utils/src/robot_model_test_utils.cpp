/*********************************************************************
 * Software License Agreement (BSD License)
 *
 *  Copyright (c) 2018, Bryce Willey.
 *  All rights reserved.
 *
 *  Redistribution and use in source and binary forms, with or without
 *  modification, are permitted provided that the following conditions
 *  are met:
 *
 *   * Redistributions of source code must retain the above copyright
 *     notice, this list of conditions and the following disclaimer.
 *   * Redistributions in binary form must reproduce the above
 *     copyright notice, this list of conditions and the following
 *     disclaimer in the documentation and/or other materials provided
 *     with the distribution.
 *   * Neither the name of MoveIt nor the names of its
 *     contributors may be used to endorse or promote products derived
 *     from this software without specific prior written permission.
 *
 *  THIS SOFTWARE IS PROVIDED BY THE COPYRIGHT HOLDERS AND CONTRIBUTORS
 *  "AS IS" AND ANY EXPRESS OR IMPLIED WARRANTIES, INCLUDING, BUT NOT
 *  LIMITED TO, THE IMPLIED WARRANTIES OF MERCHANTABILITY AND FITNESS
 *  FOR A PARTICULAR PURPOSE ARE DISCLAIMED. IN NO EVENT SHALL THE
 *  COPYRIGHT OWNER OR CONTRIBUTORS BE LIABLE FOR ANY DIRECT, INDIRECT,
 *  INCIDENTAL, SPECIAL, EXEMPLARY, OR CONSEQUENTIAL DAMAGES (INCLUDING,
 *  BUT NOT LIMITED TO, PROCUREMENT OF SUBSTITUTE GOODS OR SERVICES;
 *  LOSS OF USE, DATA, OR PROFITS; OR BUSINESS INTERRUPTION) HOWEVER
 *  CAUSED AND ON ANY THEORY OF LIABILITY, WHETHER IN CONTRACT, STRICT
 *  LIABILITY, OR TORT (INCLUDING NEGLIGENCE OR OTHERWISE) ARISING IN
 *  ANY WAY OUT OF THE USE OF THIS SOFTWARE, EVEN IF ADVISED OF THE
 *  POSSIBILITY OF SUCH DAMAGE.
 *********************************************************************/

/* Author: Bryce Willey */

#include <ament_index_cpp/get_package_share_directory.hpp>
#include <boost/algorithm/string_regex.hpp>
#include <filesystem>
#include <geometry_msgs/msg/pose.hpp>
#include <moveit/utils/robot_model_test_utils.h>
<<<<<<< HEAD
#include <rclcpp/logger.hpp>
#include <rclcpp/logging.hpp>
#include <urdf_parser/urdf_parser.h>
=======
#include <pluginlib/class_loader.hpp>
#include <ros/package.h>
>>>>>>> 1245f151

namespace moveit
{
namespace core
{
static const rclcpp::Logger LOGGER = rclcpp::get_logger("moveit_utils.robot_model_test_utils");

moveit::core::RobotModelPtr loadTestingRobotModel(const std::string& robot_name)
{
  urdf::ModelInterfaceSharedPtr urdf = loadModelInterface(robot_name);
  srdf::ModelSharedPtr srdf = loadSRDFModel(robot_name);
  auto robot_model = std::make_shared<moveit::core::RobotModel>(urdf, srdf);
  return robot_model;
}

urdf::ModelInterfaceSharedPtr loadModelInterface(const std::string& robot_name)
{
  const std::string package_name = "moveit_resources_" + robot_name + "_description";
  std::filesystem::path res_path(ament_index_cpp::get_package_share_directory(package_name));
  std::string urdf_path;
  if (robot_name == "pr2")
  {
    urdf_path = (res_path / "urdf/robot.xml").string();
  }
  else
  {
    urdf_path = (res_path / "urdf" / (robot_name + ".urdf")).string();
  }
  urdf::ModelInterfaceSharedPtr urdf_model = urdf::parseURDFFile(urdf_path);
  if (urdf_model == nullptr)
  {
    RCLCPP_ERROR(LOGGER, "Cannot find URDF for %s. Make sure moveit_resources_<your_robot_description> is installed",
                 robot_name.c_str());
  }
  return urdf_model;
}

srdf::ModelSharedPtr loadSRDFModel(const std::string& robot_name)
{
  urdf::ModelInterfaceSharedPtr urdf_model = loadModelInterface(robot_name);
  auto srdf_model = std::make_shared<srdf::Model>();
  std::string srdf_path;
  if (robot_name == "pr2")
  {
    const std::string package_name = "moveit_resources_" + robot_name + "_description";
    std::filesystem::path res_path(ament_index_cpp::get_package_share_directory(package_name));
    srdf_path = (res_path / "srdf/robot.xml").string();
  }
  else
  {
    const std::string package_name = "moveit_resources_" + robot_name + "_moveit_config";
    std::filesystem::path res_path(ament_index_cpp::get_package_share_directory(package_name));
    srdf_path = (res_path / "config" / (robot_name + ".srdf")).string();
  }
  srdf_model->initFile(*urdf_model, srdf_path);
  return srdf_model;
}

void loadIKPluginForGroup(JointModelGroup* jmg, const std::string& base_link, const std::string& tip_link,
                          std::string plugin, double timeout)
{
  using LoaderType = pluginlib::ClassLoader<kinematics::KinematicsBase>;
  static std::weak_ptr<LoaderType> cached_loader;
  std::shared_ptr<LoaderType> loader = cached_loader.lock();
  if (!loader)
  {
    loader = std::make_shared<LoaderType>("moveit_core", "kinematics::KinematicsBase");
    cached_loader = loader;
  }

  // translate short to long names
  if (plugin == "KDL")
    plugin = "kdl_kinematics_plugin/KDLKinematicsPlugin";

  jmg->setSolverAllocators(
      [=](const JointModelGroup* jmg) -> kinematics::KinematicsBasePtr {
        kinematics::KinematicsBasePtr result = loader->createUniqueInstance(plugin);
        result->initialize(jmg->getParentModel(), jmg->getName(), base_link, { tip_link }, 0.0);
        result->setDefaultTimeout(timeout);
        return result;
      },
      SolverAllocatorMapFn());
}

RobotModelBuilder::RobotModelBuilder(const std::string& name, const std::string& base_link_name)
  : urdf_model_(std::make_shared<urdf::ModelInterface>()), srdf_writer_(std::make_shared<srdf::SRDFWriter>())
{
  urdf_model_->clear();
  urdf_model_->name_ = name;

  auto base_link = std::make_shared<urdf::Link>();
  base_link->name = base_link_name;
  urdf_model_->links_.insert(std::make_pair(base_link_name, base_link));

  srdf_writer_->robot_name_ = name;
}

void RobotModelBuilder::addChain(const std::string& section, const std::string& type,
                                 const std::vector<geometry_msgs::msg::Pose>& joint_origins, urdf::Vector3 joint_axis)
{
  std::vector<std::string> link_names;
  boost::split_regex(link_names, section, boost::regex("->"));
  if (link_names.empty())
  {
    RCLCPP_ERROR(LOGGER, "No links specified (empty section?)");
    is_valid_ = false;
    return;
  }
  // First link should already be added.
  if (!urdf_model_->getLink(link_names[0]))
  {
    RCLCPP_ERROR(LOGGER, "Link %s not present in builder yet!", link_names[0].c_str());
    is_valid_ = false;
    return;
  }

  if (!joint_origins.empty() && link_names.size() - 1 != joint_origins.size())
  {
    RCLCPP_ERROR(LOGGER, "There should be one more link (%zu) than there are joint origins (%zu)", link_names.size(),
                 joint_origins.size());
    is_valid_ = false;
    return;
  }

  // Iterate through each link.
  for (size_t i = 1; i < link_names.size(); ++i)
  {
    // These links shouldn't be present already.
    if (urdf_model_->getLink(link_names[i]))
    {
      RCLCPP_ERROR(LOGGER, "Link %s is already specified", link_names[i].c_str());
      is_valid_ = false;
      return;
    }
    auto link = std::make_shared<urdf::Link>();
    link->name = link_names[i];
    urdf_model_->links_.insert(std::make_pair(link_names[i], link));
    auto joint = std::make_shared<urdf::Joint>();
    joint->name = link_names[i - 1] + "-" + link_names[i] + "-joint";
    // Default to Identity transform for origins.
    joint->parent_to_joint_origin_transform.clear();
    if (!joint_origins.empty())
    {
      geometry_msgs::msg::Pose o = joint_origins[i - 1];
      joint->parent_to_joint_origin_transform.position = urdf::Vector3(o.position.x, o.position.y, o.position.z);
      joint->parent_to_joint_origin_transform.rotation =
          urdf::Rotation(o.orientation.x, o.orientation.y, o.orientation.z, o.orientation.w);
    }

    joint->parent_link_name = link_names[i - 1];
    joint->child_link_name = link_names[i];
    if (type == "planar")
    {
      joint->type = urdf::Joint::PLANAR;
    }
    else if (type == "floating")
    {
      joint->type = urdf::Joint::FLOATING;
    }
    else if (type == "revolute")
    {
      joint->type = urdf::Joint::REVOLUTE;
    }
    else if (type == "continuous")
    {
      joint->type = urdf::Joint::CONTINUOUS;
    }
    else if (type == "prismatic")
    {
      joint->type = urdf::Joint::PRISMATIC;
    }
    else if (type == "fixed")
    {
      joint->type = urdf::Joint::FIXED;
    }
    else
    {
      RCLCPP_ERROR(LOGGER, "No such joint type as %s", type.c_str());
      is_valid_ = false;
      return;
    }

    joint->axis = joint_axis;
    if (joint->type == urdf::Joint::REVOLUTE || joint->type == urdf::Joint::PRISMATIC)
    {
      auto limits = std::make_shared<urdf::JointLimits>();
      limits->lower = -M_PI;
      limits->upper = M_PI;

      joint->limits = limits;
    }
    urdf_model_->joints_.insert(std::make_pair(joint->name, joint));
  }
}

void RobotModelBuilder::addInertial(const std::string& link_name, double mass, geometry_msgs::msg::Pose origin,
                                    double ixx, double ixy, double ixz, double iyy, double iyz, double izz)
{
  if (!urdf_model_->getLink(link_name))
  {
    RCLCPP_ERROR(LOGGER, "Link %s not present in builder yet!", link_name.c_str());
    is_valid_ = false;
    return;
  }

  auto inertial = std::make_shared<urdf::Inertial>();
  inertial->origin.position = urdf::Vector3(origin.position.x, origin.position.y, origin.position.z);
  inertial->origin.rotation =
      urdf::Rotation(origin.orientation.x, origin.orientation.y, origin.orientation.z, origin.orientation.w);
  inertial->mass = mass;
  inertial->ixx = ixx;
  inertial->ixy = ixy;
  inertial->ixz = ixz;
  inertial->iyy = iyy;
  inertial->iyz = iyz;
  inertial->izz = izz;

  urdf::LinkSharedPtr link;
  urdf_model_->getLink(link_name, link);
  link->inertial = inertial;
}

void RobotModelBuilder::addVisualBox(const std::string& link_name, const std::vector<double>& size,
                                     geometry_msgs::msg::Pose origin)
{
  auto vis = std::make_shared<urdf::Visual>();
  auto geometry = std::make_shared<urdf::Box>();
  geometry->dim = urdf::Vector3(size[0], size[1], size[2]);
  vis->geometry = geometry;
  addLinkVisual(link_name, vis, origin);
}

void RobotModelBuilder::addCollisionBox(const std::string& link_name, const std::vector<double>& dims,
                                        geometry_msgs::msg::Pose origin)
{
  if (dims.size() != 3)
  {
    RCLCPP_ERROR(LOGGER, "There can only be 3 dimensions of a box (given %zu!)", dims.size());
    is_valid_ = false;
    return;
  }
  auto coll = std::make_shared<urdf::Collision>();
  auto geometry = std::make_shared<urdf::Box>();
  geometry->dim = urdf::Vector3(dims[0], dims[1], dims[2]);
  coll->geometry = geometry;
  addLinkCollision(link_name, coll, origin);
}

void RobotModelBuilder::addCollisionMesh(const std::string& link_name, const std::string& filename,
                                         geometry_msgs::msg::Pose origin)
{
  auto coll = std::make_shared<urdf::Collision>();
  auto geometry = std::make_shared<urdf::Mesh>();
  geometry->filename = filename;
  coll->geometry = geometry;
  addLinkCollision(link_name, coll, origin);
}

void RobotModelBuilder::addLinkCollision(const std::string& link_name, const urdf::CollisionSharedPtr& collision,
                                         geometry_msgs::msg::Pose origin)
{
  if (!urdf_model_->getLink(link_name))
  {
    RCLCPP_ERROR(LOGGER, "Link %s not present in builder yet!", link_name.c_str());
    is_valid_ = false;
    return;
  }
  collision->origin.position = urdf::Vector3(origin.position.x, origin.position.y, origin.position.z);
  collision->origin.rotation =
      urdf::Rotation(origin.orientation.x, origin.orientation.y, origin.orientation.z, origin.orientation.w);

  urdf::LinkSharedPtr link;
  urdf_model_->getLink(link_name, link);
  link->collision_array.push_back(collision);
}

void RobotModelBuilder::addLinkVisual(const std::string& link_name, const urdf::VisualSharedPtr& vis,
                                      geometry_msgs::msg::Pose origin)
{
  if (!urdf_model_->getLink(link_name))
  {
    RCLCPP_ERROR(LOGGER, "Link %s not present in builder yet!", link_name.c_str());
    is_valid_ = false;
    return;
  }
  vis->origin.position = urdf::Vector3(origin.position.x, origin.position.y, origin.position.z);
  vis->origin.rotation =
      urdf::Rotation(origin.orientation.x, origin.orientation.y, origin.orientation.z, origin.orientation.w);

  urdf::LinkSharedPtr link;
  urdf_model_->getLink(link_name, link);
  if (!link->visual_array.empty())
  {
    link->visual_array.push_back(vis);
  }
  else if (link->visual)
  {
    link->visual_array.push_back(link->visual);
    link->visual.reset();
    link->visual_array.push_back(vis);
  }
  else
  {
    link->visual = vis;
  }
}

void RobotModelBuilder::addVirtualJoint(const std::string& parent_frame, const std::string& child_link,
                                        const std::string& type, const std::string& name)
{
  srdf::Model::VirtualJoint new_virtual_joint;
  if (name.empty())
  {
    new_virtual_joint.name_ = parent_frame + "-" + child_link + "-virtual_joint";
  }
  else
  {
    new_virtual_joint.name_ = name;
  }
  new_virtual_joint.type_ = type;
  new_virtual_joint.parent_frame_ = parent_frame;
  new_virtual_joint.child_link_ = child_link;
  srdf_writer_->virtual_joints_.push_back(new_virtual_joint);
}

void RobotModelBuilder::addGroupChain(const std::string& base_link, const std::string& tip_link, const std::string& name)
{
  srdf::Model::Group new_group;
  if (name.empty())
  {
    new_group.name_ = base_link + "-" + tip_link + "-chain-group";
  }
  else
  {
    new_group.name_ = name;
  }
  new_group.chains_.push_back(std::make_pair(base_link, tip_link));
  srdf_writer_->groups_.push_back(new_group);
}

void RobotModelBuilder::addGroup(const std::vector<std::string>& links, const std::vector<std::string>& joints,
                                 const std::string& name)
{
  srdf::Model::Group new_group;
  new_group.name_ = name;
  new_group.links_ = links;
  new_group.joints_ = joints;
  srdf_writer_->groups_.push_back(new_group);
}

void RobotModelBuilder::addEndEffector(const std::string& name, const std::string& parent_link,
                                       const std::string& parent_group, const std::string& component_group)
{
  srdf::Model::EndEffector eef;
  eef.name_ = name;
  eef.parent_link_ = parent_link;
  eef.parent_group_ = parent_group;
  eef.component_group_ = component_group;
  srdf_writer_->end_effectors_.push_back(eef);
}

void RobotModelBuilder::addJointProperty(const std::string& joint_name, const std::string& property_name,
                                         const std::string& value)
{
  srdf_writer_->joint_properties_[joint_name].push_back({ joint_name, property_name, value });
}

bool RobotModelBuilder::isValid()
{
  return is_valid_;
}

moveit::core::RobotModelPtr RobotModelBuilder::build()
{
  moveit::core::RobotModelPtr robot_model;
  std::map<std::string, std::string> parent_link_tree;
  parent_link_tree.clear();

  try
  {
    urdf_model_->initTree(parent_link_tree);
  }
  catch (urdf::ParseError& e)
  {
    RCLCPP_ERROR(LOGGER, "Failed to build tree: %s", e.what());
    return robot_model;
  }

  // find the root link
  try
  {
    urdf_model_->initRoot(parent_link_tree);
  }
  catch (urdf::ParseError& e)
  {
    RCLCPP_ERROR(LOGGER, "Failed to find root link: %s", e.what());
    return robot_model;
  }
  srdf_writer_->updateSRDFModel(*urdf_model_);
  robot_model = std::make_shared<moveit::core::RobotModel>(urdf_model_, srdf_writer_->srdf_model_);
  return robot_model;
}
}  // namespace core
}  // namespace moveit<|MERGE_RESOLUTION|>--- conflicted
+++ resolved
@@ -39,14 +39,13 @@
 #include <filesystem>
 #include <geometry_msgs/msg/pose.hpp>
 #include <moveit/utils/robot_model_test_utils.h>
-<<<<<<< HEAD
 #include <rclcpp/logger.hpp>
 #include <rclcpp/logging.hpp>
 #include <urdf_parser/urdf_parser.h>
-=======
+
 #include <pluginlib/class_loader.hpp>
-#include <ros/package.h>
->>>>>>> 1245f151
+
+#include <moveit/kinematics_base/kinematics_base.h>
 
 namespace moveit
 {
@@ -105,8 +104,8 @@
   return srdf_model;
 }
 
-void loadIKPluginForGroup(JointModelGroup* jmg, const std::string& base_link, const std::string& tip_link,
-                          std::string plugin, double timeout)
+void loadIKPluginForGroup(rclcpp::Node::SharedPtr node, JointModelGroup* jmg, const std::string& base_link,
+                          const std::string& tip_link, std::string plugin, double timeout)
 {
   using LoaderType = pluginlib::ClassLoader<kinematics::KinematicsBase>;
   static std::weak_ptr<LoaderType> cached_loader;
@@ -124,7 +123,7 @@
   jmg->setSolverAllocators(
       [=](const JointModelGroup* jmg) -> kinematics::KinematicsBasePtr {
         kinematics::KinematicsBasePtr result = loader->createUniqueInstance(plugin);
-        result->initialize(jmg->getParentModel(), jmg->getName(), base_link, { tip_link }, 0.0);
+        result->initialize(node, jmg->getParentModel(), jmg->getName(), base_link, { tip_link }, 0.0);
         result->setDefaultTimeout(timeout);
         return result;
       },
