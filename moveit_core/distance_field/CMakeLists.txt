--- conflicted
+++ resolved
@@ -19,16 +19,11 @@
 )
 
 install(TARGETS ${MOVEIT_LIB_NAME}
-<<<<<<< HEAD
         LIBRARY DESTINATION lib
         ARCHIVE DESTINATION lib
+	RUNTIME DESTINATION bin
 )
 install(DIRECTORY include/ DESTINATION include)
-=======
-  ARCHIVE DESTINATION ${CATKIN_PACKAGE_LIB_DESTINATION}
-  LIBRARY DESTINATION ${CATKIN_PACKAGE_LIB_DESTINATION}
-  RUNTIME DESTINATION ${CATKIN_GLOBAL_BIN_DESTINATION})
->>>>>>> 1a308e47
 
 if(BUILD_TESTING)
   find_package(ament_cmake_gtest REQUIRED)
