--- conflicted
+++ resolved
@@ -50,14 +50,7 @@
 {
 namespace core
 {
-<<<<<<< HEAD
 static const rclcpp::Logger LOGGER = rclcpp::get_logger("moveit_robot_model.robot_model");
-=======
-namespace
-{
-constexpr char LOGNAME[] = "robot_model";
-}  // namespace
->>>>>>> 0d0a6a17
 
 RobotModel::RobotModel(const urdf::ModelInterfaceSharedPtr& urdf_model, const srdf::ModelConstSharedPtr& srdf_model)
 {
@@ -1409,7 +1402,7 @@
 
 void RobotModel::interpolate(const double* from, const double* to, double t, double* state) const
 {
-  moveit::core::checkInterpolationParamBounds(LOGNAME, t);
+  moveit::core::checkInterpolationParamBounds(LOGGER, t);
   // we interpolate values only for active joint models (non-mimic)
   for (std::size_t i = 0; i < active_joint_model_vector_.size(); ++i)
     active_joint_model_vector_[i]->interpolate(from + active_joint_model_start_index_[i],
