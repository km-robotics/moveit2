--- conflicted
+++ resolved
@@ -64,7 +64,6 @@
 void MoveGroupSequenceAction::initialize()
 {
   // start the move action server
-<<<<<<< HEAD
   RCLCPP_INFO_STREAM(LOGGER, "initialize move group sequence action");
   action_callback_group_ =
       context_->moveit_cpp_->getNode()->create_callback_group(rclcpp::CallbackGroupType::Reentrant);
@@ -85,14 +84,6 @@
         executeSequenceCallback(goal_handle);
       },
       rcl_action_server_get_default_options(), action_callback_group_);
-=======
-  ROS_INFO_STREAM("initialize move group sequence action");
-  move_action_server_ = std::make_unique<actionlib::SimpleActionServer<moveit_msgs::MoveGroupSequenceAction>>(
-      root_node_handle_, "sequence_move_group",
-      std::bind(&MoveGroupSequenceAction::executeSequenceCallback, this, std::placeholders::_1), false);
-  move_action_server_->registerPreemptCallback(std::bind(&MoveGroupSequenceAction::preemptMoveCallback, this));
-  move_action_server_->start();
->>>>>>> ab42a1d7
 
   command_list_manager_ = std::make_unique<pilz_industrial_motion_planner::CommandListManager>(
       context_->moveit_cpp_->getNode(), context_->planning_scene_monitor_->getRobotModel());
@@ -172,13 +163,8 @@
   opt.replan_delay_ = goal->planning_options.replan_delay;
   opt.before_execution_callback_ = std::bind(&MoveGroupSequenceAction::startMoveExecutionCallback, this);
 
-<<<<<<< HEAD
-  opt.plan_callback_ = boost::bind(&MoveGroupSequenceAction::planUsingSequenceManager, this, boost::cref(goal->request),
-                                   boost::placeholders::_1);
-=======
   opt.plan_callback_ = std::bind(&MoveGroupSequenceAction::planUsingSequenceManager, this, boost::cref(goal->request),
                                  std::placeholders::_1);
->>>>>>> ab42a1d7
 
   if (goal->planning_options.look_around && context_->plan_with_sensing_)
   {
