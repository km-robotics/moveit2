cmake_minimum_required(VERSION 3.10.2)
project(moveit_planners_ompl)

# At least C++11 required for OMPL
if(NOT "${CMAKE_CXX_STANDARD}")
  set(CMAKE_CXX_STANDARD 14)
endif()
set(CMAKE_CXX_STANDARD_REQUIRED ON)
set(CMAKE_CXX_EXTENSIONS OFF)

if(NOT CMAKE_CONFIGURATION_TYPES AND NOT CMAKE_BUILD_TYPE)
  set(CMAKE_BUILD_TYPE Release)
endif()

find_package(Boost REQUIRED system filesystem date_time thread serialization)
find_package(moveit_core REQUIRED)
find_package(moveit_ros_planning REQUIRED)
find_package(rclcpp REQUIRED)
find_package(pluginlib REQUIRED)
find_package(tf2_ros REQUIRED)
find_package(ompl REQUIRED)

<<<<<<< HEAD
include_directories(ompl_interface/include
                    ${Boost_INCLUDE_DIRS}
=======
generate_dynamic_reconfigure_options("ompl_interface/cfg/OMPLDynamicReconfigure.cfg")

catkin_package(
  LIBRARIES
    moveit_ompl_interface
  INCLUDE_DIRS
    ompl_interface/include
  CATKIN_DEPENDS
    dynamic_reconfigure
    moveit_core
    roscpp
  DEPENDS
    OMPL
)

include_directories(ompl_interface/include)
include_directories(SYSTEM
>>>>>>> 576c39c3
                    ${catkin_INCLUDE_DIRS}
                    ${Boost_INCLUDE_DIRS}
                    ${OMPL_INCLUDE_DIRS})

add_subdirectory(ompl_interface)

ament_export_include_directories(include)
ament_export_libraries(moveit_ompl_interface moveit_ompl_planner_plugin)
ament_export_dependencies(moveit_core ompl)

pluginlib_export_plugin_description_file(moveit_core ompl_interface_plugin_description.xml)

ament_package()<|MERGE_RESOLUTION|>--- conflicted
+++ resolved
@@ -20,29 +20,8 @@
 find_package(tf2_ros REQUIRED)
 find_package(ompl REQUIRED)
 
-<<<<<<< HEAD
-include_directories(ompl_interface/include
-                    ${Boost_INCLUDE_DIRS}
-=======
-generate_dynamic_reconfigure_options("ompl_interface/cfg/OMPLDynamicReconfigure.cfg")
-
-catkin_package(
-  LIBRARIES
-    moveit_ompl_interface
-  INCLUDE_DIRS
-    ompl_interface/include
-  CATKIN_DEPENDS
-    dynamic_reconfigure
-    moveit_core
-    roscpp
-  DEPENDS
-    OMPL
-)
-
 include_directories(ompl_interface/include)
 include_directories(SYSTEM
->>>>>>> 576c39c3
-                    ${catkin_INCLUDE_DIRS}
                     ${Boost_INCLUDE_DIRS}
                     ${OMPL_INCLUDE_DIRS})
 
