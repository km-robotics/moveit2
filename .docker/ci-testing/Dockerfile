<<<<<<< HEAD
# ghcr.io/ros-planning/moveit2:${ROS_DISTRO}-ci-testing
# CI image using the ROS testing repository
=======
# moveit/moveit:noetic-ci-testing
# Sets up a base image to use for running Continuous Integration on Travis
>>>>>>> 92259712

ARG ROS_DISTRO=rolling
FROM ghcr.io/ros-planning/moveit2:${ROS_DISTRO}-ci
LABEL maintainer Robert Haschke rhaschke@techfak.uni-bielefeld.de

# Switch to ros-testing
<<<<<<< HEAD
RUN echo "deb http://packages.ros.org/ros2-testing/ubuntu $(lsb_release -cs) main" | tee /etc/apt/sources.list.d/ros2-latest.list
=======
RUN echo "deb http://packages.ros.org/ros-testing/ubuntu `lsb_release -cs` main" | tee /etc/apt/sources.list.d/ros1-latest.list
>>>>>>> 92259712

# Upgrade packages to ros-testing and clean apt-cache within one RUN command
RUN apt-get -qq update && \
<<<<<<< HEAD
    apt-get -qq upgrade && \
=======
    apt-get -qq -y dist-upgrade && \
>>>>>>> 92259712
    #
    # Clear apt-cache to reduce image size
    rm -rf /var/lib/apt/lists/*<|MERGE_RESOLUTION|>--- conflicted
+++ resolved
@@ -1,29 +1,16 @@
-<<<<<<< HEAD
 # ghcr.io/ros-planning/moveit2:${ROS_DISTRO}-ci-testing
 # CI image using the ROS testing repository
-=======
-# moveit/moveit:noetic-ci-testing
-# Sets up a base image to use for running Continuous Integration on Travis
->>>>>>> 92259712
 
 ARG ROS_DISTRO=rolling
 FROM ghcr.io/ros-planning/moveit2:${ROS_DISTRO}-ci
 LABEL maintainer Robert Haschke rhaschke@techfak.uni-bielefeld.de
 
 # Switch to ros-testing
-<<<<<<< HEAD
 RUN echo "deb http://packages.ros.org/ros2-testing/ubuntu $(lsb_release -cs) main" | tee /etc/apt/sources.list.d/ros2-latest.list
-=======
-RUN echo "deb http://packages.ros.org/ros-testing/ubuntu `lsb_release -cs` main" | tee /etc/apt/sources.list.d/ros1-latest.list
->>>>>>> 92259712
 
 # Upgrade packages to ros-testing and clean apt-cache within one RUN command
 RUN apt-get -qq update && \
-<<<<<<< HEAD
     apt-get -qq upgrade && \
-=======
-    apt-get -qq -y dist-upgrade && \
->>>>>>> 92259712
     #
     # Clear apt-cache to reduce image size
     rm -rf /var/lib/apt/lists/*